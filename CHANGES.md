--- conflicted
+++ resolved
@@ -1,9 +1,8 @@
-<<<<<<< HEAD
 Version 3.0.0.dev0
 ------------------
 
 * Add ``snappy`` setuptools extra which pulls in python-snappy (required for Snappy compression support).
-=======
+
 Version 2.9.0
 -------------
 
@@ -27,7 +26,6 @@
   TypeError would be raised.
 * Various improvements to work toward Python-3 compatibility have been
   made.
->>>>>>> 01894ddc
 
 Version 2.8.0
 -------------
