Version 3.0.0.dev0
------------------

* Added `auto_offset_reset` parameter to Consumer objects which allows the
  caller to auto reset offset on `OffsetOutOfRange` error.
  NOTE: It defaults to `None` which indicates to raise the error.

* Python 3 compatibility.

* **Backwards incompatible:** Afkak is now more particular about string types.

  Topic and consumer group names are text — `str` on Python 3; `str` or `unicode` on Python 2.
  Message content and commit metadata are bytes — `bytes` on Python 3; `str` on Python 2.

* The new ``snappy`` setuptools extra pulls in python-snappy, which is required for Snappy compression support.

<<<<<<< HEAD
* **Feature:** Coordinated consumer support.
  <!-- TODO expand on this and add an example. -->

  Fixes [#1](https://github.com/ciena/afkak/issues/1).

* **Backwards incompatible:** The `Consumer.stop()` method and the deferreds returned by `Consumer.start()` and `Consumer.shutdown()` now return a two-tuple of (last processed, last committed) offsets.
  Previously only the last processed offset was returned.
=======
* **Backwards incompatible:** The constants ``CODEC_NONE``, ``CODEC_GZIP``, and ``CODEC_SNAPPY`` have been relocated to the ``afkak.common`` module from the ``afkak.kafkacodec`` module.
  They remain importable directly from the ``afkak`` module.
  The ``ALL_CODECS`` constant is no longer available.
>>>>>>> 8c2ee052

* The way reactors are passed around has been unified.
  `KafkaClient` now has a public `reactor` attribute which is used by `Producer` and `Consumer`.
  This change simplifies testing with mock I/O.

  **Backwards incompatible:** The `clock` argument to `afkak.producer.Producer` has been removed.
  The producer now uses the reactor associated with the `KafkaClient` passed as its `client` argument.

  Fixes [#3](https://github.com/ciena/afkak/issues/3).

* In a rare case when `afkak.consumer.Consumer` was stopped after all received messages have been processed and before invocation of an internal callback it would produce an `IndexError` with the message “list index out of range”.
  The consumer will now stop cleanly.

  Fixes BPSO-94789.

* **Backwards incompatible:** Keys passed to`afkak.partitioner.HashedPartitioner` must now be byte or text strings (`bytes` or `str` on Python 3; `str` or `unicode` on Python 2).

  Arbitrary objects are no longer stringified when passed as a partition key.
  Previously, unknown objects would be coerced by calling `str(key)`.
  Now a `TypeError` will be raised as this likely represents a programming error.

  `None` is no longer accepted as a partition key as not passing a key when using a hashed partitioner likely represents a programming error.
  Now a `TypeError` will be raised.
  Use `b''` as the partition key instead to get the same behavior `None` used to give.

* **Backwards incompatible:** `KakaBrokerClient` has been renamed `_KafkaBrokerClient`, meaning it is no longer a public API.
  A number of internal changes have been made:

  * `reactor` is now the first positional argument rather than a keyword argument.
  * The `reactor` and `port` arguments are now required and no longer have default values.
  * The `subscribers` argument has been removed.
    Its replacement is the `subscriber` argument, which accepts a single callback.
  * The `addSubscriber()` and `delSubscriber()` methods have been removed.
  * The `conSubscribers` attribute has been removed.
  * The `notifydList` attribute has been removed.
  * The `dDown` attribute has been removed.
  * The `clock` attribute has been removed.

  The goal of these changes is to permit Afkak to evolve to use the Twisted endpoint APIs, rather than `ReconnectingClientFactory`.

* **Backwards incompatible:** The `afkak.brokerclient.CLIENT_ID` constant has been removed.

* **Backwards incompatible:** `afkak.util` has been renamed `afkak._util`, meaning its contents are no longer part of the public API.

* Exception types for additional broker error codes have been added.
  These exceptions derive from `afkak.common.BrokerResponseError`.
  A subclass, `afkak.common.RetriableBrokerResponseError`, marks those error codes which are retriable.
  This information is also available as a bool on the `retriable` attribute.

  * The `message` attribute of these types has changed to match the upstream table:

    * `UnknownError`: `'UNKNOWN'` → `'UNKNOWN_SERVER_ERROR'`
    * `InvalidResponseError`: `'INVALID_MESSAGE'` → `'CORRUPT_MESSAGE'`
    * `StaleLeaderEpochCodeError`: `'STALE_LEADER_EPOCH_CODE'` → `'NETWORK_EXCEPTION'`
    * `OffsetsLoadInProgress`: `'OFFSETS_LOAD_IN_PROGRESS'` → `'COORDINATOR_LOAD_IN_PROGRESS'`
    * `ConsumerCoordinatorNotAvailableError`: `'CONSUMER_COORDINATOR_NOT_AVAILABLE'` → `'COORDINATOR_NOT_AVAILABLE'`

  * The following types have been renamed to match the name in the Kafka documentation, though the old names remain as deprecated aliases:
    <!-- TODO: actually deprecate them -->

    * `InvalidResponseError` → `CorruptMessage`
    * `StaleLeaderEpochCodeError` → `NetworkException`
    * `OffsetsLoadInProgress` → `CoordinatorLoadInProgress`
    * `ConsumerCoordinatorNotAvailableError` → `CoordinatorNotAvailable`
    * `NotCoordinatorForConsumerError` → `NotCoordinator`

* **Backwards incompatible:** `afkak.common.check_error` has been renamed `_check_error`, making it private.
  The implementation has also changed to not ignore unknown error codes, instead raising a generic `afkak.common.BrokerResponseError`.
  <!-- TODO: Maybe add a compatibility alias for this? Does external code use it in practice? -->

* **Backwards incompatible:** `afkak.common.kafka_errors` has been renamed to `afkak.common.BrokerResponseError.errnos`.
  <!-- TODO: Maybe add a compatibility alias for this? -->

* **Bugfix:** `afkak.KafkaClient._make_request_to_broker` did not respect the `min_timeout` argument, instead using the client default.

Version 2.9.0
-------------

* Fix BPPF-4779: Kafka Producer could hang when KafkaClient improperly
  returned a generator from an internal method when a list was
  appropriate, side-stepping error handling. Previously, KafkaClient
  could return a generator which would produce a KeyError when
  evaluated, rather than a list of responses. Now the internal method
  `_send_broker_aware_request` returns a list of responses, rather
  than a generator. This seemed to be a rare occurance, seen only when
  a Kafka broker would return a response with only some of the
  requests returned.
* Fix BPPF-4856: When using the KafkaClient feature
  `disconnect_on_timeout` (introduced in Afkak 2.8.0),
  KafkaBrokerClient would leak a Twisted connector object each time
  `KafkaBrokerClient.disconnect` was called. This error has been
  fixed.
* Fix BPPF-3069: KafkaClient improperly handled 'None'
  timeout. Previously, if the KafkaClient were configured with a
  'None' timeout, when a `send_fetch_request` call was made, a
  TypeError would be raised.
* Various improvements to work toward Python-3 compatibility have been
  made.

Version 2.8.0
-------------

* Fix BPPF-4438 by disconnecting on timeout when configured.
  Client: Add `disconnect_on_timeout` argument to `__init__`  which will
  allow caller to configure the KafkaClient to disconnect
  KafkaBrokerClients when requests via those brokers timeout.

Version 2.7.0
-------------

* Consumer: Add shutdown() method which will gracefully stop the
  consumer after completing any ongoing processing and committing any
  offsets. (BPPF-416)
* Consumer: Fix issue where a TypeError would be thrown trying to
  commit a `None` offset when the consumer was started at the last
  committed offset and a commit was attempted before any messages had
  been processed. (BPPF-3752)

Version 2.6.0
-------------

* KafkaBrokerClient: Fix for failing to reset its reconnect-delay on
  successful connection causing the first request after a connection
  drop to fail. (BPPF-330)
* KafkaBrokerClient: Added constructor argument to set initial
  reconnection delay and reduced from 2.72 secs to 0.272 secs.
* KafkaBrokerClient: Improved `__repr__` output
* KafkaBrokerClient: Added `connected` method which returns true if
  the KafkaBrokerClient currently has a valid connection to its
  broker.
* KafkaClient: Properly clear Consumer Group metadata in
  `reset_all_metadata` so that the out of date Consumer Group metadata
  will not be used when a Kafka broker goes down.
* KafkaClient: Fix leak of deferred (into deferredList) when closing
  KafkaBrokerClient due to metadata change. (BPSO-45921)
* KafkaClient: Refactor close of KafkaBrokerClients into separate
  method.
* KafkaClient: Use reactor-time when calculating blocked reactor, not
  wall-clock time.
* KafkaClient: Prefer connected brokers when sending a broker-agnostic
  request.
* KafkaConsumer: Fix typo in description of constructor argument.
* KafkaProtocol: Improve error message when receiving a message with a
  length specified as greater than the configured `MAX_LENGTH`.
* Test changes to cover the above function changes.
* Fix recursive infinte loop in `KafkaConsumer._handle_fetch_response`
  which could be triggered when closing the consumer.
* Fix `KafkaConsumer` so that it would not continue to make requests
  for more messages after `KafkaConsumer.stop()` call.

Version 2.5.0
-------------

* Detect blocked reactor and log an Error
* allow produce 'null' message (delete tombstone)

Version 2.4.0
-------------

* Actually fix `BPSO-10628`: Resolve hostnames to IPs for all
  configured hosts. Client will still return error on first failure,
  but will re-resolve before making further requests. High level
  Consumer and Producer retry.

Version 2.3.0
-------------

* Resolve hostnames to IPs for all configured hosts. `BPSO-10628`.

Version 2.2.0
-------------

* Add Kafka 0.9.0.1 compatibility. `BPSO-17091`.

Version 2.1.1
-------------

* Switch to warnings.warn for failure to import native-code Murmur
  hash `BPSO-13212`.

Version 2.1.0
-------------

* Fixed bug where Afkak would raise a KeyError when a commit failed
  `BPSO-11306`
* Added `request_retry_max_attempts` parameter to Consumer objects
  which allows the caller to configure the maximum number of attempts
  the Consumer will make on any request to Kafka. `BPSO-10531`
  NOTE: It defaults to zero which indicates the Consumer should retry
  forever. *This is a behavior change*.
* If a user-initiated Commit operation is attempted while a commit is
  ongoing (even a Consumer auto-initiated one), the new attempt will
  fail with a OperationInProgress error which contains a deferred
  which will fire when the previous Commit operation completes. This
  deferred *should* be used to retry the Commit since the ongoing
  operation may not include the latest offset at the time the second
  operation was initiated.
* Fixed an error where Commit requests would only be retried once
  before failing.
* Reduced the level of some log messages from ERROR to WARNING or
  lower. `BPSO-11309`
* Added `update_cluster_hosts` method to allow retargeting Afkak
  client in case all brokers are restarted on new IPs. `BPSO-3521`
* Fixed bug where Afkak would continue to try to contact brokers at IP
  addresses they no longer listened on, or brokers which had been
  removed from the cluster. `BPSO-6790`

Version 2.0.0
-------------

* message processor callback will recieve Consumer object
  with which it was registered

Version 1.0.2
-------------

* Fixed bug where message keys weren't sent to Kafka
* Fixed bug where producer didn't retry metadata lookup
* Fixed hashing of keys in HashedPartitioner to use Murmur2, like Java
* Shuffle the broker list when sending broker-unaware requests
* Reduced Twisted runtime requirement to 13.2.0
* Consolidated tox configuration to one tox.ini file
* Added logo
* Cleanup of License, ReadMe, Makefile, etc.

Version 1.0.1
-------------

* Added Twisted as install requirement
* Readme augmented with better install instructions
* Handle testing properly without 'Snappy' installed

Version 1.0.0
-------------

* Working offset committing on 0.8.2.1
* Full coverage tests
* Examples for using producer & consumer

Version 0.1.0
-------------

* Large amount of rework of the base 'mumrah/kafka-python' to convert the APIs to async using Twisted<|MERGE_RESOLUTION|>--- conflicted
+++ resolved
@@ -14,7 +14,6 @@
 
 * The new ``snappy`` setuptools extra pulls in python-snappy, which is required for Snappy compression support.
 
-<<<<<<< HEAD
 * **Feature:** Coordinated consumer support.
   <!-- TODO expand on this and add an example. -->
 
@@ -22,11 +21,10 @@
 
 * **Backwards incompatible:** The `Consumer.stop()` method and the deferreds returned by `Consumer.start()` and `Consumer.shutdown()` now return a two-tuple of (last processed, last committed) offsets.
   Previously only the last processed offset was returned.
-=======
+
 * **Backwards incompatible:** The constants ``CODEC_NONE``, ``CODEC_GZIP``, and ``CODEC_SNAPPY`` have been relocated to the ``afkak.common`` module from the ``afkak.kafkacodec`` module.
   They remain importable directly from the ``afkak`` module.
   The ``ALL_CODECS`` constant is no longer available.
->>>>>>> 8c2ee052
 
 * The way reactors are passed around has been unified.
   `KafkaClient` now has a public `reactor` attribute which is used by `Producer` and `Consumer`.
