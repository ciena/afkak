--- conflicted
+++ resolved
@@ -911,22 +911,6 @@
         self.correlation_id = (self.correlation_id + 1) % 2**31
         return self.correlation_id
 
-<<<<<<< HEAD
-    def _make_request_to_broker(self, broker, requestId, request, min_timeout=None, **kwArgs):
-        """Send a request to the specified broker."""
-        def _timeout_request(broker, requestId):
-            """The time we allotted for the request expired, cancel it."""
-            try:
-                # FIXME: This should be done by calling .cancel() on the Deferred
-                # returned by the broker client.
-                broker.cancelRequest(requestId, reason=RequestTimedOutError(
-                    'Request: {} cancelled due to timeout'.format(requestId)))
-            except KeyError:  # pragma: no cover This should never happen...
-                log.exception('ERROR: Failed to find key for timed-out '
-                              'request. Broker: %r Req: %d',
-                              broker, requestId)
-                raise
-=======
     def _make_request_to_broker(self, broker, correlationId, request, expectResponse=True, min_timeout=None):
         """
         Send a request to the specified broker, with timeout logic.
@@ -961,7 +945,6 @@
             )
             d.cancel()
 
->>>>>>> 373dfb72
             if self._disconnect_on_timeout:
                 log.info('_mrtb: Disconnecting %s due to timeout of %s', broker, rr)
                 broker.disconnect()
@@ -988,14 +971,7 @@
         log.debug('_mrtb: sending %s to broker %r with timeout=%.2f', rr, broker, timeout)
         d = broker.makeRequest(correlationId, request, expectResponse)
         # Set a delayedCall to fire if we don't get a reply in time
-<<<<<<< HEAD
-        dc = self.reactor.callLater(timeout, _timeout_request, broker, requestId)
-        # Set a delayedCall to complain if the reactor has been blocked
-        rc = self.reactor.callLater(timeout * 0.9, _alert_blocked_reactor,
-                                    self.timeout, self.reactor.seconds())
-=======
         dc = self.reactor.callLater(timeout, _mrtb_timeout)
->>>>>>> 373dfb72
         # Setup a callback on the request deferred to cancel both callLater
         d.addBoth(_mrtb_cb)
         return d
