--- conflicted
+++ resolved
@@ -88,7 +88,6 @@
     return create_encoded_metadata_response(broker_map, topics)[4:]  # Slice off correlation ID
 
 
-<<<<<<< HEAD
 def find_coordinator_ok(node_id, host, port):
     """
     Encode a successful FindCoordinatorResponse v0.
@@ -117,18 +116,6 @@
     ])
 
 
-def brkrAndReqsForTopicAndPartition(client, topic, part=0):
-    """
-    Helper function to dig out the outstanding request so we can
-    "send" the response to it. (fire the deferred)
-    """
-    broker = client.topics_to_brokers[TopicAndPartition(topic, part)]
-    brokerClient = client._get_brokerclient(broker.node_id)
-    return (brokerClient, brokerClient.requests)
-
-
-=======
->>>>>>> 373dfb72
 class TestKafkaClient(unittest.TestCase):
     maxDiff = None
 
@@ -384,7 +371,7 @@
 
         # The timeout happened at the broker level, meaning it was cleared from
         # internal data structures.
-        self.assertTrue(cbArg[0].check(RequestTimedOutError))
+        self.assertIs(None, cbArg[0].check(RequestTimedOutError))
 
     def test_load_metadata_for_topics(self):
         """
