--- conflicted
+++ resolved
@@ -387,565 +387,4 @@
         self.assertEqual(logging.WARNING, record.levelno)
         self.assertTrue(record.getMessage().startswith("Unexpected response with correlationId=3: "))
 
-<<<<<<< HEAD
-    def test_stopTryingWhenConnected(self):
-        """
-        If a L{KafkaBrokerClient} has C{stopTrying} called while it is
-        connected, it does not subsequently attempt to reconnect if the
-        connection is later lost.
-        """
-        reactor = MemoryReactorClock()
-
-        class NoConnectConnector(object):
-            def stopConnecting(self):
-                raise ClientError("Shouldn't be called, "
-                                  "we're connected.")  # pragma: no cover
-
-            def connect(self):
-                raise ClientError(
-                    "Shouldn't be reconnecting.")  # pragma: no cover
-
-        c = KafkaBrokerClient(reactor, 'broker', 9092, 'clientId')
-        c.protocol = Protocol
-        # Let's pretend we've connected:
-        c.buildProtocol(None)
-        # Now we stop trying, then disconnect:
-        c.stopTrying()
-        c.clientConnectionLost(NoConnectConnector(), Failure(ConnectionDone()))
-        self.assertFalse(c.continueTrying)
-
-    def test_parametrizedClock(self):
-        """
-        The clock used by L{KafkaBrokerClient} can be parametrized, so
-        that one can cleanly test reconnections.
-        """
-        reactor = MemoryReactorClock()
-        factory = KafkaBrokerClient(reactor, 'broker', 9092, 'clientId')
-
-        # XXX This ignores internal invariants, not a great test...
-        factory.clientConnectionLost(FactoryAwareFakeConnector(None),
-                                     Failure(ConnectionDone()))
-        self.assertEqual(len(reactor.getDelayedCalls()), 2)
-
-    def test_subscriber(self):
-        """
-        Any subscriber callback is called on each connection state transition.
-        """
-        reactor = MemoryReactorClock()
-        calls = []
-
-        def subscriber(brokerclient, connected, reason):
-            """
-            Record the arguments passed to the callback.
-            """
-            calls.append((brokerclient, connected, reason))
-
-        c = KafkaBrokerClient(reactor, 'slc', 9092, 'clientId',
-                              subscriber=subscriber)
-
-        # FIXME: This test should pretend to connect at the reactor level, not
-        # call a private method.
-        c._notify(True)
-        self.assertEqual([(c, True, None)], calls)
-
-        del calls[:]
-        c._notify(False)
-        self.assertEqual([(c, False, None)], calls)
-
-        del calls[:]
-        c._notify(True)
-        reason = Failure(Exception())
-        c._notify(False, reason)
-        self.assertEqual([
-            (c, True, None),
-            (c, False, reason),
-        ], calls)
-
-    def test_repr(self):
-        reactor = MemoryReactorClock()
-        c = KafkaBrokerClient(reactor, 'kafka.example.com', 9092,
-                              clientId='MyClient')
-        self.assertEqual((
-            "<KafkaBrokerClient kafka.example.com:9092 "
-            "clientId='MyClient' unconnected>"
-        ), repr(c))
-
-    def test_connect(self):
-        reactor = MemoryReactorClock()
-        reactor.running = True
-        c = KafkaBrokerClient(reactor, 'kafka.example.com', 9092, 'clientId')
-        c._connect()  # Force a connection attempt
-        c.connector.factory = c  # MemoryReactor doesn't make this connection.
-        # Build the protocol, like a real connector would
-        addr = IPv4Address('TCP', '1.2.3.4', 9092)
-        c.buildProtocol(addr)
-
-        self.assertEqual((
-            "<KafkaBrokerClient kafka.example.com:9092 "
-            "clientId='clientId' connected>"
-        ), repr(c))
-
-    def test_connected(self):
-        reactor = MemoryReactorClock()
-        reactor.running = True
-        c = KafkaBrokerClient(reactor, 'test_connect', 9092, 'clientId')
-        c._connect()  # Force a connection attempt
-        c.connector.factory = c  # MemoryReactor doesn't make this connection.
-        self.assertFalse(c.connected())
-        # Build the protocol, like a real connector would
-        c.buildProtocol(None)
-        self.assertTrue(c.connected())
-        reactor.advance(1.0)  # Trigger the DelayedCall to _notify
-
-    def test_connectTwice(self):
-        reactor = MemoryReactorClock()
-        c = KafkaBrokerClient(reactor, 'test_connectTwice', 9092, 'clientId')
-        c._connect()  # Force a connection attempt
-        c.connector.factory = c  # MemoryReactor doesn't make this connection.
-        self.assertRaises(ClientError, c._connect)
-
-    def test_connectNotify(self):
-        from afkak.protocol import KafkaProtocol
-        reactor = MemoryReactorClock()
-        c = KafkaBrokerClient(reactor, 'test_connectNotify', 9092, 'clientId')
-        c._connect()  # Force a connection attempt
-        c.connector.factory = c  # MemoryReactor doesn't make this connection.
-        proto = c.buildProtocol(None)
-        self.assertIsInstance(proto, KafkaProtocol)
-        reactor.advance(1.0)
-        self.assertEqual([], reactor.getDelayedCalls())
-
-    # Patch KafkaBrokerClient's superclass with a Mock() so we can make
-    # sure KafkaBrokerClient is properly calling it's clientConnectionFailed()
-    # to reconnect
-    @patch(
-        'afkak.brokerclient.ReconnectingClientFactory.clientConnectionFailed')
-    def test_connectFailNotify(self, ccf):
-        """
-        Check that if the connection fails to come up that the brokerclient
-        errback's the deferred returned from the '_connect' call.
-        """
-        reactor = MemoryReactorClock()
-        c = KafkaBrokerClient(reactor, 'test_connectFailNotify', 9092, 'clientId')
-        # attempt connection
-        c._connect()  # Force a connection attempt
-        c.connector.factory = c  # MemoryReactor doesn't make this connection.
-        conn = c.connector
-        # Claim the connection failed
-        e = ConnectionRefusedError()
-        conn.connectionFailed(e)
-        # Check that the brokerclient called super to reconnect
-        ccf.assert_called_once_with(c, conn, e)
-
-    def test_close(self):
-        reactor = MemoryReactorClock()
-        c = KafkaBrokerClient(reactor, 'test_close', 9092, 'clientId')
-        c._connect()  # Force a connection attempt
-        c.connector.factory = c  # MemoryReactor doesn't make this connection.
-        c.connector.state = 'connected'  # set the connector to connected state
-        dd = c.close()
-        self.assertIsInstance(dd, Deferred)
-        self.assertNoResult(dd)
-        f = Failure(ConnectionDone('test_close'))
-        c.clientConnectionLost(c.connector, f)
-        self.assertNoResult(dd)
-        # Advance the clock so the notify() call fires
-        reactor.advance(0.1)
-        r = self.successResultOf(dd)
-        self.assertIs(r, None)
-
-    def test_disconnect(self):
-        reactor = MemoryReactorClock()
-        c = KafkaBrokerClient(reactor, 'test_close', 9092, 'clientId')
-        c._connect()  # Force a connection attempt
-        conn = c.connector
-        conn.factory = c  # MemoryReactor doesn't make this connection.
-        conn.state = 'connected'  # set the connector to connected state
-        self.assertIs(conn._disconnected, False)
-        c.disconnect()
-        self.assertIs(conn._disconnected, True)
-
-    def test_close_disconnected(self):
-        reactor = MemoryReactorClock()
-        c = KafkaBrokerClient(reactor, 'test_close', 9092, 'clientId')
-        c._connect()  # Force a connection attempt
-        c.connector.factory = c  # MemoryReactor doesn't make this connection.
-        c.connector.state = 'disconnected'  # set connector's state for test
-        dd = c.close()
-        self.assertIsInstance(dd, Deferred)
-        r = self.successResultOf(dd)
-        self.assertIs(r, None)
-
-    def test_reconnect(self):
-        reactor = MemoryReactorClock()
-        c = KafkaBrokerClient(reactor, 'test_reconnect', 9092, 'clientId')
-        c._connect()  # Force a connection attempt
-        c.connector.factory = c  # MemoryReactor doesn't make this connection.
-        dd = c.close()
-        self.assertIsInstance(dd, Deferred)
-        c._connect()  # Force a connection attempt
-        c.connector.factory = c  # MemoryReactor doesn't make this connection.
-
-    def test_delay_reset(self):
-        """
-        Test that reconnect delay is handled correctly:
-        1) That initializer values are respected
-        2) That delay maximum is respected
-        3) That delay is reset to initial delay on successful connection
-        """
-        init_delay = last_delay = 0.025
-        max_delay = 14
-        reactor = MemoryReactorClock()
-        c = KafkaBrokerClient(reactor, 'test_delay_reset', 9092, 'clientId',
-                              initDelay=init_delay, maxDelay=max_delay)
-        c.jitter = 0  # Eliminate randomness for test
-        # Ensure KBC was initialized correctly
-        self.assertEqual(c.retries, 0)
-        self.assertEqual(c.delay, init_delay)
-        self.assertEqual(c.maxDelay, max_delay)
-        self.assertTrue(c.continueTrying)
-        c._connect()  # Force a connection attempt
-        c.connector.factory = c  # MemoryReactor doesn't make this connection.
-        self.assertTrue(c.connector.connectCalled)
-        # Reset it so we can track future calls
-        c.connector.connectCalled = False
-        # Build the protocol, like a real connector would on successful connect
-        c.buildProtocol(None)
-        # Fake server connection close
-        f = Failure(ConnectionDone('test_delay_reset'))
-        c.clientConnectionLost(c.connector, f)
-        # Now loop failing connection attempts until we get to the max
-        while c.delay < max_delay:
-            # Assert a reconnect wasn't immediately attempted
-            self.assertFalse(c.connector.connectCalled)
-            # Assert the new delay was calculated correctly
-            self.assertEqual(last_delay * c.factor, c.delay)
-            last_delay = c.delay
-            # advance the reactor, but not enough to connect
-            reactor.advance(0.1 * c.delay)
-            # Still no connection
-            self.assertFalse(c.connector.connectCalled)
-            # Should see a connection attempt after this
-            reactor.advance(c.delay)
-            self.assertTrue(c.connector.connectCalled)
-            c.connector.connectCalled = False  # Reset again
-            # Claim the connection failed
-            e = ConnectionRefusedError()
-            c.connector.connectionFailed(e)
-        # Assert the delay was calculated correctly
-        self.assertEqual(max_delay, c.delay)
-        self.assertFalse(c.connector.connectCalled)
-        # "run" the reactor, but not enough to connect
-        reactor.advance(0.1 * c.delay)
-        # Still no connection
-        self.assertFalse(c.connector.connectCalled)
-        # Should see a connection attempt after this
-        reactor.advance(c.delay)
-        self.assertTrue(c.connector.connectCalled)
-        # Build the protocol, like a real connector would on successful connect
-        c.buildProtocol(None)
-        # Assert that the delay and retry count were reset
-        self.assertEqual(init_delay, c.delay)
-        self.assertEqual(c.retries, 0)
-
-    def test_closeNotConnected(self):
-        reactor = MemoryReactorClock()
-        c = KafkaBrokerClient(reactor, 'test_closeNotConnected', 9092, 'clientId')
-        c._connect()  # Force a connection attempt
-        c.connector.factory = c  # MemoryReactor doesn't make this connection.
-        d = c.close()
-        self.assertIsInstance(d, Deferred)
-
-    def test_close_no_connect(self):
-        reactor = MemoryReactorClock()
-        c = KafkaBrokerClient(reactor, 'test_closeNotConnected', 9092, 'clientId')
-        d = c.close()
-        self.assertIsInstance(d, Deferred)
-
-    def test_closeNotify(self):
-        from twisted.internet.error import ConnectionDone
-        reactor = MemoryReactorClock()
-        c = KafkaBrokerClient(reactor, 'test_closeNotify', 9092, 'clientId')
-        c._connect()  # Force a connection attempt
-        c.connector.factory = c  # MemoryReactor doesn't make this connection.
-        c.buildProtocol(None)
-        reactor.advance(1.0)
-        self.assertEqual([], reactor.getDelayedCalls())
-        c.continueTrying = False
-        c.close()
-        c.clientConnectionLost(c.connector, Failure(ConnectionDone()))
-        reactor.advance(1.0)
-        self.assertEqual([], reactor.getDelayedCalls())
-
-    def test_closeNotifyDuringConnect(self):
-        reactor = MemoryReactorClock()
-        c = KafkaBrokerClient(reactor, 'test_closeNotify', 9092, 'clientId')
-        c._connect()  # Force a connection attempt
-        c.connector.factory = c  # MemoryReactor doesn't make this connection.
-        reactor.advance(1.0)
-        self.assertEqual([], reactor.getDelayedCalls())
-        c.close()
-        c.clientConnectionFailed(c.connector, Failure(UserError()))
-        reactor.advance(1.0)
-        self.assertEqual([], reactor.getDelayedCalls())
-
-    def test_makeRequest(self):
-        id1 = 54321
-        id2 = 76543
-        reactor = MemoryReactorClock()
-        c = KafkaBrokerClient(reactor, 'testmakeRequest', 9092, 'clientId')
-        request = KafkaCodec.encode_fetch_request(b'testmakeRequest', id1)
-        d = c.makeRequest(id1, request)
-        eb1 = Mock()
-        self.assertIsInstance(d, Deferred)
-        d.addErrback(eb1)
-        # Make sure the request shows unsent
-        self.assertFalse(c.requests[id1].sent)
-        # Make sure a connection was attempted
-        self.assertTrue(c.connector)
-        c.connector.factory = c  # MemoryReactor doesn't make this connection.
-        # Bring up the "connection"...
-        c.buildProtocol(None)
-        # Replace the created proto with a mock
-        c.proto = Mock()
-        # Advance the clock so sendQueued() will be called
-        reactor.advance(1.0)
-        # The proto should have be asked to sendString the request
-        c.proto.sendString.assert_called_once_with(request)
-
-        # now call with 'expectReply=False'
-        c.proto = Mock()
-        request = KafkaCodec.encode_fetch_request(b'testmakeRequest2', id2)
-        d2 = c.makeRequest(id2, request, expectResponse=False)
-        self.assertIsInstance(d2, Deferred)
-        c.proto.sendString.assert_called_once_with(request)
-
-        # Now close the KafkaBrokerClient
-        c.close()
-        fail1 = eb1.call_args[0][0]  # The actual failure sent to errback
-        self.assertTrue(fail1.check(CancelledError))
-
-    def test_makeRequest_fails(self):
-        id1 = 15432
-        reactor = MemoryReactorClock()
-        c = KafkaBrokerClient(reactor, 'testmakeRequest', 9092, 'clientId')
-        request = KafkaCodec.encode_fetch_request(b'testmakeRequest', id1)
-        d = c.makeRequest(id1, request)
-        eb1 = Mock()
-        self.assertIsInstance(d, Deferred)
-        d.addErrback(eb1)
-        c.connector.factory = c  # MemoryReactor doesn't make this connection.
-        # Bring up the "connection"...
-        c.buildProtocol(None)
-        # Replace the created proto with a mock
-        c.proto = Mock()
-        c.proto.sendString.side_effect = StringTooLongError(
-            "Tried to send too many bytes")
-        # Advance the clock so sendQueued() will be called
-        reactor.advance(1.0)
-        # The proto should have be asked to sendString the request
-        c.proto.sendString.assert_called_once_with(request)
-
-        # Now close the KafkaBrokerClient
-        c.close()
-
-    def test_makeRequest_after_close(self):
-        reactor = MemoryReactorClock()
-        c = KafkaBrokerClient(reactor, 'test_closeNotConnected', 9092, 'clientId')
-        d = c.close()
-        self.assertIsInstance(d, Deferred)
-        d2 = c.makeRequest(1, b'fake request')
-        self.successResultOf(
-            self.failUnlessFailure(d2, ClientError))
-
-    def test_cancelRequest(self):
-        errBackCalled = [False]
-
-        def _handleCancelErrback(reason):
-            log.debug("_handleCancelErrback: %r", reason)
-            reason.trap(CancelledError)
-            errBackCalled[0] = True
-
-        id1 = 65432
-        reactor = MemoryReactorClock()
-        c = KafkaBrokerClient(reactor, 'test_connect', 9092, 'clientId')
-        c._connect()  # Force a connection attempt
-        c.connector.factory = c  # MemoryReactor doesn't make this connection.
-        # Fake a protocol
-        c.proto = Mock()
-        request = KafkaCodec.encode_fetch_request(b'testcancelRequest', id1)
-        d = c.makeRequest(id1, request)
-        self.assertIsInstance(d, Deferred)
-        d.addErrback(_handleCancelErrback)
-        c.proto.sendString.assert_called_once_with(request)
-        # Now try to cancel the request
-        d.cancel()
-        self.assertTrue(errBackCalled[0])
-
-    def test_cancelRequestNoReply(self):
-        id2 = 87654
-        reactor = MemoryReactorClock()
-        c = KafkaBrokerClient(reactor, 'test_connect', 9092, 'clientId')
-        c._connect()  # Force a connection attempt
-        c.connector.factory = c  # MemoryReactor doesn't make this connection.
-        # Fake a protocol
-        c.proto = Mock()
-        # now call with 'expectReply=False'
-        c.proto = Mock()
-        request = KafkaCodec.encode_fetch_request(b'testcancelRequest2', id2)
-        d2 = c.makeRequest(id2, request, expectResponse=False)
-        self.assertIsInstance(d2, Deferred)
-        c.proto.sendString.assert_called_once_with(request)
-        # This one we cancel by ID. It should fail due to the
-        # expectResponse=False, since we don't keep the requestID after send
-        self.assertRaises(KeyError, c.cancelRequest, id2)
-
-    def test_makeUnconnectedRequest(self):
-        """
-        Ensure that sending a request when not connected will attempt to bring
-        up a connection if one isn't already in the process of being brought up
-        """
-        id1 = 65432
-        reactor = MemoryReactorClock()
-        c = KafkaBrokerClient(reactor, 'testmakeUnconnectedRequest', 9092, 'clientId')
-        request = KafkaCodec.encode_fetch_request(
-            b'testmakeUnconnectedRequest', id1)
-        d = c.makeRequest(id1, request)
-        self.assertIsInstance(d, Deferred)
-        # Make sure the request shows unsent
-        self.assertFalse(c.requests[id1].sent)
-        # Make sure a connection was attempted
-        self.assertTrue(c.connector)
-        c.connector.factory = c  # MemoryReactor doesn't make this connection.
-        # Bring up the "connection"...
-        c.buildProtocol(None)
-        # Replace the created proto with a mock
-        c.proto = Mock()
-        reactor.advance(1.0)
-        # Now, we should have seen the 'sendString' called
-        c.proto.sendString.assert_called_once_with(request)
-
-    def test_requestsRetried(self):
-        id1 = 65432
-        reactor = MemoryReactorClock()
-        c = KafkaBrokerClient(reactor, 'testrequestsRetried', 9092, 'clientId')
-        request = KafkaCodec.encode_fetch_request(
-            b'testrequestsRetried', id1)
-        c.makeRequest(id1, request)
-        # Make sure the request shows unsent
-        self.assertFalse(c.requests[id1].sent)
-        c.connector.factory = c  # MemoryReactor doesn't make this connection.
-        # Bring up the "connection"...
-        c.buildProtocol(None)
-        # Replace the created proto with a mock
-        c.proto = Mock()
-        reactor.advance(0.1)
-        # Now, we should have seen the 'sendString' called
-        c.proto.sendString.assert_called_once_with(request)
-        # And the request should be 'sent'
-        self.assertTrue(c.requests[id1].sent)
-        # Before the reply 'comes back' drop the connection
-        from twisted.internet.main import CONNECTION_LOST
-        c.clientConnectionLost(c.connector, Failure(CONNECTION_LOST))
-        # Make sure the proto was reset
-        self.assertIs(c.proto, None)
-        # Advance the clock again
-        reactor.advance(0.1)
-        # Make sure the request shows unsent
-        self.assertFalse(c.requests[id1].sent)
-        # Bring up the "connection"...
-        c.buildProtocol(None)
-        # Replace the created proto with a mock
-        c.proto = Mock()
-        reactor.advance(0.1)
-        # Now, we should have seen the 'sendString' called
-        c.proto.sendString.assert_called_once_with(request)
-        # And the request should be 'sent'
-        self.assertTrue(c.requests[id1].sent)
-
-    def test_handleResponse(self):
-        def make_fetch_response(id):
-            t1 = b"topic1"
-            t2 = b"topic2"
-            msgs = [create_message(m) for m in
-                    [b"message1", b"hi", b"boo", b"foo", b"so fun!"]]
-            ms1 = KafkaCodec._encode_message_set([msgs[0], msgs[1]])
-            ms2 = KafkaCodec._encode_message_set([msgs[2]])
-            ms3 = KafkaCodec._encode_message_set([msgs[3], msgs[4]])
-
-            packFmt = '>iih{}siihqi{}sihqi{}sh{}siihqi{}s'.format(
-                len(t1), len(ms1), len(ms2), len(t2), len(ms3))
-            return struct.pack(
-                packFmt, id, 2, len(t1), t1, 2, 0, 0, 10, len(ms1), ms1, 1,
-                1, 20, len(ms2), ms2, len(t2), t2, 1, 0, 0, 30, len(ms3), ms3)
-
-        reactor = MemoryReactorClock()
-        c = KafkaBrokerClient(reactor, 'testhandleResponse', 9092, 'clientId')
-        logsave = brokerclient.log
-        try:
-            brokerclient.log = Mock()
-            badId = 98765
-            response = make_fetch_response(badId)
-            # First test that a response without first sending a request
-            # generates a log message
-            c.handleResponse(response)
-            brokerclient.log.warning.assert_called_once_with(
-                'Unexpected response:%r, %s', badId, repr(response)[:50])
-            brokerclient.log.debug.assert_called_once_with(
-                'Full response:%r, %s', badId, repr(response))
-
-            # Now try a request/response pair and ensure the deferred is called
-            goodId = 12345
-            c.proto = Mock()
-            request = KafkaCodec.encode_fetch_request(
-                b'testhandleResponse2', goodId)
-            d = c.makeRequest(goodId, request)
-            self.assertIsInstance(d, Deferred)
-            c.proto.sendString.assert_called_once_with(request)
-            response = make_fetch_response(goodId)
-            self.assertFalse(d.called)
-            # Ensure trying to make another request with the same ID before
-            # we've got a response raises an exception
-            c.proto.sendString = Mock(
-                side_effect=Exception(
-                    'brokerclient sending duplicate request'))
-            self.assertRaises(
-                DuplicateRequestError, c.makeRequest, goodId, request)
-            c.handleResponse(response)
-            self.assertTrue(d.called)
-
-            # Now that we've got the response, try again with the goodId
-            c.proto = Mock()  # Need a new mock...
-            d = c.makeRequest(goodId, request)
-            self.assertIsInstance(d, Deferred)
-            c.proto.sendString.assert_called_once_with(request)
-            response = make_fetch_response(goodId)
-            self.assertFalse(d.called)
-            c.handleResponse(response)
-            self.assertTrue(d.called)
-
-            # Now try with a real request, but with expectResponse=False
-            # We still get a deferred back, because the request can be
-            # cancelled before it's sent, and in that case, we errback()
-            # the deferred
-            d2 = c.makeRequest(goodId, request, expectResponse=False)
-            self.assertIsInstance(d2, Deferred)
-            # Send the (unexpected) response, and check for the log message
-            c.handleResponse(response)
-            brokerclient.log.warning.assert_called_with(
-                'Unexpected response:%r, %s', goodId, repr(response)[:50])
-        finally:
-            brokerclient.log = logsave
-
-    def test_Request(self):
-        """
-        test_Request
-        Make sure we have complete converage on the _Request object
-        """
-        from afkak.brokerclient import _Request
-
-        tReq = _Request(5, b"data", True)
-        self.assertEqual(tReq.__repr__(), '_Request:5:True')
-=======
-        self.assertNoResult(d)  # Remains pending.
->>>>>>> 2eafa880
+        self.assertNoResult(d)  # Remains pending.