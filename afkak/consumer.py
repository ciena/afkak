--- conflicted
+++ resolved
@@ -1,6 +1,5 @@
 # -*- coding: utf-8 -*-
 # Copyright 2015 Cyan, Inc.
-<<<<<<< HEAD
 # Copyright 2016, 2017, 2018 Ciena Corporation
 #
 # Licensed under the Apache License, Version 2.0 (the "License");
@@ -14,10 +13,7 @@
 # WITHOUT WARRANTIES OR CONDITIONS OF ANY KIND, either express or implied.
 # See the License for the specific language governing permissions and
 # limitations under the License.
-=======
-# Copyright 2016, 2017, 2018, 2019 Ciena Corporation
-
->>>>>>> 2eafa880
+
 from __future__ import absolute_import
 
 import logging
@@ -34,16 +30,10 @@
 from afkak.common import (
     OFFSET_COMMITTED, OFFSET_EARLIEST, OFFSET_LATEST, OFFSET_NOT_COMMITTED,
     TIMESTAMP_INVALID, ConsumerFetchSizeTooSmall, FetchRequest,
-<<<<<<< HEAD
     IllegalGeneration, InvalidConsumerGroupError, InvalidGroupId, KafkaError,
     OffsetCommitRequest, OffsetFetchRequest, OffsetOutOfRangeError,
     OffsetRequest, OperationInProgress, RestartError, RestopError,
     SourcedMessage,
-=======
-    InvalidConsumerGroupError, KafkaError, OffsetCommitRequest,
-    OffsetFetchRequest, OffsetOutOfRangeError, OffsetRequest,
-    OperationInProgress, RestartError, RestopError, SourcedMessage,
->>>>>>> 2eafa880
 )
 
 log = logging.getLogger(__name__)
