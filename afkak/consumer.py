--- conflicted
+++ resolved
@@ -18,7 +18,7 @@
     OffsetCommitRequest,
     KafkaError, ConsumerFetchSizeTooSmall, InvalidConsumerGroupError,
     OperationInProgress, RestartError, RestopError,
-    IllegalGenerationError, UnknownMemberIdError,
+    IllegalGenerationError, UnknownMemberIdError,  # TODO rename
     OFFSET_EARLIEST, OFFSET_LATEST, OFFSET_COMMITTED, TIMESTAMP_INVALID,
     OFFSET_NOT_COMMITTED,
 )
@@ -68,7 +68,7 @@
     :ivar client:
         Connected :class:`KafkaClient` for submitting requests to the Kafka
         cluster.
-    :ivar bytes topic:
+    :ivar str topic:
         The topic from which to consume messages.
     :ivar int partition:
         The partition from which to consume.
@@ -78,10 +78,10 @@
         for processing.  The function may return
         a :class:`~twisted.internet.defer.Deferred` and will not be called
         again until this Deferred resolves.
-    :ivar bytes consumer_group:
+    :ivar str consumer_group:
         Optional consumer group ID for committing offsets of processed
         messages back to Kafka.
-    :ivar bytes commit_metadata:
+    :ivar str commit_metadata:
         Optional metadata to store with offsets commit.
     :ivar int auto_commit_every_n:
         Number of messages after which the consumer will automatically
@@ -120,7 +120,7 @@
     """
     def __init__(self, client, topic, partition, processor,
                  consumer_group=None,
-                 commit_metadata='',
+                 commit_metadata='',  # TODO Return to None
                  auto_commit_every_n=None,
                  auto_commit_every_ms=None,
                  fetch_size_bytes=FETCH_MIN_BYTES,
@@ -142,15 +142,12 @@
             consumer_group = _coerce_consumer_group(consumer_group)
         self.consumer_group = consumer_group
         self.commit_metadata = commit_metadata
-<<<<<<< HEAD
+        if commit_metadata is not None and not isinstance(commit_metadata, bytes):
+            raise TypeError('commit_metadata={!r} should be bytes'.format(
+                commit_metadata))
         # commit related parameters when using a coordinated consumer group
         self.commit_consumer_id = commit_consumer_id
         self.commit_generation_id = commit_generation_id
-=======
-        if commit_metadata is not None and not isinstance(commit_metadata, bytes):
-            raise TypeError('commit_metadata={!r} should be bytes'.format(
-                commit_metadata))
->>>>>>> 2b3ae525
         self.auto_commit_every_n = None
         self.auto_commit_every_s = None
         if consumer_group:
@@ -222,6 +219,7 @@
             self.__class__.__name__, self._state,
             self.topic, self.partition, self.processor,
         )
+        # TODO Add commit_consumer_id if applicable
 
     def start(self, start_offset):
         """
@@ -324,6 +322,8 @@
         self._shuttingdown = True
         # Keep track of state for debugging
         self._state = '[shutting down]'
+	# TODO: This was added as part of coordinated consumer support,
+        # but it belongs in the constructor if it is even necessary.
         # don't let commit requests retry forever and prevent shutdown
         if not self.request_retry_max_attempts:
             self.request_retry_max_attempts = 2
@@ -396,6 +396,9 @@
             d.callback((self._last_processed_offset,
                         self._last_committed_offset))
 
+	# TODO: This was changed from "return self._last_processed_offset" as
+        # part of coordinated consumer support, which is a 
+        # backwards-incompatible change.
         # Return tuple with the offset of the message we last processed,
         # and the offset we last committed
         return (self._last_processed_offset, self._last_committed_offset)
