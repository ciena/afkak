# -*- coding: utf-8 -*-
# Copyright 2015 Cyan, Inc.
# Copyright 2017, 2018 Ciena Corporation
#
# Licensed under the Apache License, Version 2.0 (the "License");
# you may not use this file except in compliance with the License.
# You may obtain a copy of the License at
#
#     http://www.apache.org/licenses/LICENSE-2.0
#
# Unless required by applicable law or agreed to in writing, software
# distributed under the License is distributed on an "AS IS" BASIS,
# WITHOUT WARRANTIES OR CONDITIONS OF ANY KIND, either express or implied.
# See the License for the specific language governing permissions and
# limitations under the License.
from __future__ import absolute_import

import logging
import struct
import zlib

from twisted.python.compat import nativeString

<<<<<<< HEAD
from .codec import (
    gzip_encode, gzip_decode, snappy_encode, snappy_decode
)
from .common import (
    BrokerMetadata, PartitionMetadata, Message, OffsetAndMessage,
    ProduceResponse, FetchResponse, OffsetResponse, TopicMetadata,
    OffsetCommitResponse, OffsetFetchResponse, ProtocolError,
    BufferUnderflowError, ChecksumError, ConsumerFetchSizeTooSmall,
    UnsupportedCodecError, InvalidMessageError, ConsumerMetadataResponse,
    JoinGroupResponseMember, JoinGroupResponse, JoinGroupProtocolMetadata,
    SyncGroupResponse, SyncGroupMemberAssignment, HeartbeatResponse,
    LeaveGroupResponse
)
from .util import (
    read_short_ascii, read_short_text, read_short_bytes, read_int_string, relative_unpack,
    write_short_ascii, write_short_text, write_short_bytes, write_int_string,
    group_by_topic_and_partition,
)
=======
from .codec import gzip_decode, gzip_encode, snappy_decode, snappy_encode
from .common import (BrokerMetadata, BufferUnderflowError, ChecksumError,
                     ConsumerFetchSizeTooSmall, ConsumerMetadataResponse,
                     FetchResponse, InvalidMessageError, Message,
                     OffsetAndMessage, OffsetCommitResponse,
                     OffsetFetchResponse, OffsetResponse, PartitionMetadata,
                     ProduceResponse, ProtocolError, TopicMetadata,
                     UnsupportedCodecError)
from .util import (group_by_topic_and_partition, read_int_string,
                   read_short_ascii, read_short_bytes, relative_unpack,
                   write_int_string, write_short_ascii, write_short_bytes)
>>>>>>> 60ab7961

log = logging.getLogger(__name__)
log.addHandler(logging.NullHandler())

ATTRIBUTE_CODEC_MASK = 0x03
CODEC_NONE = 0x00
CODEC_GZIP = 0x01
CODEC_SNAPPY = 0x02
ALL_CODECS = (CODEC_NONE, CODEC_GZIP, CODEC_SNAPPY)
MAX_BROKERS = 1024

# Default number of msecs the lead-broker will wait for replics to
# ack produce requests before failing the request
DEFAULT_REPLICAS_ACK_TIMEOUT_MSECS = 1000


class KafkaCodec(object):
    """
    Class to encapsulate all of the protocol encoding/decoding.
    This class does not have any state associated with it, it is purely
    for organization.
    """
    PRODUCE_KEY = 0
    FETCH_KEY = 1
    OFFSET_KEY = 2
    METADATA_KEY = 3
    # Non-user facing control APIs: 4-7
    OFFSET_COMMIT_KEY = 8
    OFFSET_FETCH_KEY = 9
    CONSUMER_METADATA_KEY = 10
    JOIN_GROUP_KEY = 11
    HEARTBEAT_KEY = 12
    LEAVE_GROUP_KEY = 13
    SYNC_GROUP_KEY = 14

    ###################
    #   Private API   #
    ###################

    @classmethod
    def _encode_message_header(cls, client_id, correlation_id, request_key,
                               api_version=0):
        """
        Encode the common request envelope
        """
        return (struct.pack('>hhih',
                            request_key,          # ApiKey
                            api_version,          # ApiVersion
                            correlation_id,       # CorrelationId
                            len(client_id)) +     # ClientId size
                client_id)                        # ClientId

    @classmethod
    def _encode_message_set(cls, messages, offset=None):
        """
        Encode a MessageSet. Unlike other arrays in the protocol,
        MessageSets are not length-prefixed.  Format::

            MessageSet => [Offset MessageSize Message]
              Offset => int64
              MessageSize => int32
        """
        message_set = []
        incr = 1
        if offset is None:
            incr = 0
            offset = 0
        for message in messages:
            encoded_message = KafkaCodec._encode_message(message)
            message_set.append(struct.pack('>qi', offset, len(encoded_message)))
            message_set.append(encoded_message)
            offset += incr
        return b''.join(message_set)

    @classmethod
    def _encode_message(cls, message):
        """
        Encode a single message.

        The magic number of a message is a format version number.  The only
        supported magic number right now is zero.  Format::

            Message => Crc MagicByte Attributes Key Value
              Crc => int32
              MagicByte => int8
              Attributes => int8
              Key => bytes
              Value => bytes
        """
        if message.magic == 0:
            msg = struct.pack('>BB', message.magic, message.attributes)
            msg += write_int_string(message.key)
            msg += write_int_string(message.value)
            crc = zlib.crc32(msg) & 0xffffffff  # Ensure unsigned
            msg = struct.pack('>I', crc) + msg
        else:
            raise ProtocolError("Unexpected magic number: %d" % message.magic)
        return msg

    @classmethod
    def _decode_message_set_iter(cls, data):
        """
        Iteratively decode a MessageSet

        Reads repeated elements of (offset, message), calling decode_message
        to decode a single message. Since compressed messages contain futher
        MessageSets, these two methods have been decoupled so that they may
        recurse easily.
        """
        cur = 0
        read_message = False
        while cur < len(data):
            try:
                ((offset, ), cur) = relative_unpack('>q', data, cur)
                (msg, cur) = read_int_string(data, cur)
                msgIter = KafkaCodec._decode_message(msg, offset)
                for (offset, message) in msgIter:
                    read_message = True
                    yield OffsetAndMessage(offset, message)
            except BufferUnderflowError:
                # NOTE: Not sure this is correct error handling:
                # Is it possible to get a BUE if the message set is somewhere
                # in the middle of the fetch response? If so, we probably have
                # an issue that's not fetch size too small.
                # Aren't we ignoring errors if we fail to unpack data by
                # raising StopIteration()?
                # If _decode_message() raises a ChecksumError, couldn't that
                # also be due to the fetch size being too small?
                if read_message is False:
                    # If we get a partial read of a message, but haven't
                    # yielded anything there's a problem
                    raise ConsumerFetchSizeTooSmall()
                else:
                    raise StopIteration()

    @classmethod
    def _decode_message(cls, data, offset):
        """
        Decode a single Message

        The only caller of this method is decode_message_set_iter.
        They are decoupled to support nested messages (compressed MessageSets).
        The offset is actually read from decode_message_set_iter (it is part
        of the MessageSet payload).
        """
        ((crc, magic, att), cur) = relative_unpack('>IBB', data, 0)
        if crc != zlib.crc32(data[4:]) & 0xffffffff:
            raise ChecksumError("Message checksum failed")

        (key, cur) = read_int_string(data, cur)
        (value, cur) = read_int_string(data, cur)

        codec = att & ATTRIBUTE_CODEC_MASK

        if codec == CODEC_NONE:
            yield (offset, Message(magic, att, key, value))

        elif codec == CODEC_GZIP:
            gz = gzip_decode(value)
            for (offset, msg) in KafkaCodec._decode_message_set_iter(gz):
                yield (offset, msg)

        elif codec == CODEC_SNAPPY:
            snp = snappy_decode(value)
            for (offset, msg) in KafkaCodec._decode_message_set_iter(snp):
                yield (offset, msg)

        else:
            raise ProtocolError('Unsupported codec 0b{:b}'.format(codec))

    ##################
    #   Public API   #
    ##################

    @classmethod
    def get_response_correlation_id(cls, data):
        """
        return just the correlationId part of the response

        :param bytes data: bytes to decode
        """
        ((correlation_id,), cur) = relative_unpack('>i', data, 0)
        return correlation_id

    @classmethod
    def encode_produce_request(cls, client_id, correlation_id,
                               payloads=None, acks=1,
                               timeout=DEFAULT_REPLICAS_ACK_TIMEOUT_MSECS):
        """
        Encode some ProduceRequest structs

        :param bytes client_id:
        :param int correlation_id:
        :param list payloads: list of ProduceRequest
        :param int acks:

            How "acky" you want the request to be:

            0: immediate response
            1: written to disk by the leader
            2+: waits for this many number of replicas to sync
            -1: waits for all replicas to be in sync

        :param int timeout:
            Maximum time the server will wait for acks from replicas.  This is
            _not_ a socket timeout.
        """
        if not isinstance(client_id, bytes):
            raise TypeError('client_id={!r} should be bytes'.format(client_id))
        payloads = [] if payloads is None else payloads
        grouped_payloads = group_by_topic_and_partition(payloads)

        message = cls._encode_message_header(client_id, correlation_id,
                                             KafkaCodec.PRODUCE_KEY)

        message += struct.pack('>hii', acks, timeout, len(grouped_payloads))

        for topic, topic_payloads in grouped_payloads.items():
            message += write_short_ascii(topic)

            message += struct.pack('>i', len(topic_payloads))
            for partition, payload in topic_payloads.items():
                msg_set = KafkaCodec._encode_message_set(payload.messages)
                message += struct.pack('>ii', partition, len(msg_set))
                message += msg_set

        return message

    @classmethod
    def decode_produce_response(cls, data):
        """
        Decode bytes to a ProduceResponse

        :param bytes data: bytes to decode
        :returns: iterable of `afkak.common.ProduceResponse`
        """
        ((correlation_id, num_topics), cur) = relative_unpack('>ii', data, 0)

        for i in range(num_topics):
            topic, cur = read_short_ascii(data, cur)
            ((num_partitions,), cur) = relative_unpack('>i', data, cur)
            for i in range(num_partitions):
                ((partition, error, offset), cur) = relative_unpack('>ihq', data, cur)

                yield ProduceResponse(topic, partition, error, offset)

    @classmethod
    def encode_fetch_request(cls, client_id, correlation_id, payloads=None,
                             max_wait_time=100, min_bytes=4096):
        """
        Encodes some FetchRequest structs

        :param bytes client_id:
        :param int correlation_id:
        :param list payloads: list of :class:`FetchRequest`
        :param int max_wait_time: how long to block waiting on min_bytes of data
        :param int min_bytes:
            the minimum number of bytes to accumulate before returning the
            response
        """
        payloads = [] if payloads is None else payloads
        grouped_payloads = group_by_topic_and_partition(payloads)

        message = cls._encode_message_header(client_id, correlation_id,
                                             KafkaCodec.FETCH_KEY)

        assert isinstance(max_wait_time, int)

        # -1 is the replica id
        message += struct.pack('>iiii', -1, max_wait_time, min_bytes,
                               len(grouped_payloads))

        for topic, topic_payloads in grouped_payloads.items():
            message += write_short_ascii(topic)
            message += struct.pack('>i', len(topic_payloads))
            for partition, payload in topic_payloads.items():
                message += struct.pack('>iqi', partition, payload.offset,
                                       payload.max_bytes)

        return message

    @classmethod
    def decode_fetch_response(cls, data):
        """
        Decode bytes to a FetchResponse

        :param bytes data: bytes to decode
        """
        ((correlation_id, num_topics), cur) = relative_unpack('>ii', data, 0)

        for i in range(num_topics):
            (topic, cur) = read_short_ascii(data, cur)
            ((num_partitions,), cur) = relative_unpack('>i', data, cur)

            for i in range(num_partitions):
                ((partition, error, highwater_mark_offset), cur) = \
                    relative_unpack('>ihq', data, cur)

                (message_set, cur) = read_int_string(data, cur)

                yield FetchResponse(
                    topic, partition, error,
                    highwater_mark_offset,
                    KafkaCodec._decode_message_set_iter(message_set))

    @classmethod
    def encode_offset_request(cls, client_id, correlation_id, payloads=None):
        payloads = [] if payloads is None else payloads
        grouped_payloads = group_by_topic_and_partition(payloads)

        message = cls._encode_message_header(client_id, correlation_id,
                                             KafkaCodec.OFFSET_KEY)

        # -1 is the replica id
        message += struct.pack('>ii', -1, len(grouped_payloads))

        for topic, topic_payloads in grouped_payloads.items():
            message += write_short_ascii(topic)
            message += struct.pack('>i', len(topic_payloads))

            for partition, payload in topic_payloads.items():
                message += struct.pack('>iqi', partition, payload.time,
                                       payload.max_offsets)

        return message

    @classmethod
    def decode_offset_response(cls, data):
        """
        Decode bytes to an :class:`OffsetResponse`

        :param bytes data: bytes to decode
        """
        ((correlation_id, num_topics), cur) = relative_unpack('>ii', data, 0)

        for i in range(num_topics):
            (topic, cur) = read_short_ascii(data, cur)
            ((num_partitions,), cur) = relative_unpack('>i', data, cur)

            for i in range(num_partitions):
                ((partition, error, num_offsets,), cur) = \
                    relative_unpack('>ihi', data, cur)

                offsets = []
                for j in range(num_offsets):
                    ((offset,), cur) = relative_unpack('>q', data, cur)
                    offsets.append(offset)

                yield OffsetResponse(topic, partition, error, tuple(offsets))

    @classmethod
    def encode_metadata_request(cls, client_id, correlation_id, topics=None):
        """
        Encode a MetadataRequest

        :param bytes client_id: string
        :param int correlation_id: int
        :param list topics: list of text
        """
        topics = [] if topics is None else topics
        message = [
            cls._encode_message_header(client_id, correlation_id,
                                       KafkaCodec.METADATA_KEY),
            struct.pack('>i', len(topics)),
        ]
        for topic in topics:
            message.append(write_short_ascii(topic))
        return b''.join(message)

    @classmethod
    def decode_metadata_response(cls, data):
        """
        Decode bytes to a MetadataResponse

        :param bytes data: bytes to decode
        """
        ((correlation_id, numbrokers), cur) = relative_unpack('>ii', data, 0)

        # In testing, I saw this routine swap my machine to death when
        # passed bad data. So, some checks are in order...
        if numbrokers > MAX_BROKERS:
            raise InvalidMessageError(
                "Brokers:{} exceeds max:{}".format(numbrokers, MAX_BROKERS))

        # Broker info
        brokers = {}
        for i in range(numbrokers):
            ((nodeId, ), cur) = relative_unpack('>i', data, cur)
            (host, cur) = read_short_ascii(data, cur)
            ((port,), cur) = relative_unpack('>i', data, cur)
            brokers[nodeId] = BrokerMetadata(nodeId, nativeString(host), port)

        # Topic info
        ((num_topics,), cur) = relative_unpack('>i', data, cur)
        topic_metadata = {}

        for i in range(num_topics):
            ((topic_error,), cur) = relative_unpack('>h', data, cur)
            (topic_name, cur) = read_short_ascii(data, cur)
            ((num_partitions,), cur) = relative_unpack('>i', data, cur)
            partition_metadata = {}

            for j in range(num_partitions):
                ((partition_error_code, partition, leader, numReplicas),
                 cur) = relative_unpack('>hiii', data, cur)

                (replicas, cur) = relative_unpack(
                    '>%di' % numReplicas, data, cur)

                ((num_isr,), cur) = relative_unpack('>i', data, cur)
                (isr, cur) = relative_unpack('>%di' % num_isr, data, cur)

                partition_metadata[partition] = \
                    PartitionMetadata(
                        topic_name, partition, partition_error_code, leader,
                        replicas, isr)

            topic_metadata[topic_name] = TopicMetadata(
                topic_name, topic_error, partition_metadata)

        return brokers, topic_metadata

    @classmethod
    def encode_consumermetadata_request(cls, client_id, correlation_id,
                                        consumer_group):
        """
        Encode a ConsumerMetadataRequest

        :param bytes client_id: string
        :param int correlation_id: int
        :param str consumer_group: string
        """
        message = cls._encode_message_header(client_id, correlation_id,
                                             KafkaCodec.CONSUMER_METADATA_KEY)
        message += write_short_ascii(consumer_group)
        return message

    @classmethod
    def decode_consumermetadata_response(cls, data):
        """
        Decode bytes to a ConsumerMetadataResponse

        :param bytes data: bytes to decode
        """
        (correlation_id, error_code, node_id), cur = \
            relative_unpack('>ihi', data, 0)
        host, cur = read_short_ascii(data, cur)
        (port,), cur = relative_unpack('>i', data, cur)

        return ConsumerMetadataResponse(
            error_code, node_id, nativeString(host), port)

    @classmethod
    def encode_offset_commit_request(cls, client_id, correlation_id,
                                     group, group_generation_id, consumer_id,
                                     payloads):
        """
        Encode some OffsetCommitRequest structs (v1)

        :param bytes client_id: string
        :param int correlation_id: int
        :param str group: the consumer group to which you are committing offsets
        :param int group_generation_id: int32, generation ID of the group
        :param str consumer_id: string, Identifier for the consumer
        :param list payloads: list of :class:`OffsetCommitRequest`
        """
        grouped_payloads = group_by_topic_and_partition(payloads)

        message = cls._encode_message_header(
            client_id, correlation_id, KafkaCodec.OFFSET_COMMIT_KEY,
            api_version=1,
        )

        message += write_short_ascii(group)
        message += struct.pack('>i', group_generation_id)
        message += write_short_ascii(consumer_id)
        message += struct.pack('>i', len(grouped_payloads))

        for topic, topic_payloads in grouped_payloads.items():
            message += write_short_ascii(topic)
            message += struct.pack('>i', len(topic_payloads))

            for partition, payload in topic_payloads.items():
                message += struct.pack('>iqq', partition, payload.offset,
                                       payload.timestamp)
                message += write_short_bytes(payload.metadata)

        return message

    @classmethod
    def decode_offset_commit_response(cls, data):
        """
        Decode bytes to an OffsetCommitResponse

        :param bytes data: bytes to decode
        """
        ((correlation_id,), cur) = relative_unpack('>i', data, 0)
        ((num_topics,), cur) = relative_unpack('>i', data, cur)

        for i in range(num_topics):
            (topic, cur) = read_short_ascii(data, cur)
            ((num_partitions,), cur) = relative_unpack('>i', data, cur)

            for i in range(num_partitions):
                ((partition, error), cur) = relative_unpack('>ih', data, cur)
                yield OffsetCommitResponse(topic, partition, error)

    @classmethod
    def encode_offset_fetch_request(cls, client_id, correlation_id,
                                    group, payloads):
        """
        Encode some OffsetFetchRequest structs

        :param bytes client_id: string
        :param int correlation_id: int
        :param bytes group: string, the consumer group you are fetching offsets for
        :param list payloads: list of :class:`OffsetFetchRequest`
        """
        grouped_payloads = group_by_topic_and_partition(payloads)
        message = cls._encode_message_header(
            client_id, correlation_id, KafkaCodec.OFFSET_FETCH_KEY,
            api_version=1)

        message += write_short_ascii(group)
        message += struct.pack('>i', len(grouped_payloads))

        for topic, topic_payloads in grouped_payloads.items():
            message += write_short_ascii(topic)
            message += struct.pack('>i', len(topic_payloads))

            for partition, payload in topic_payloads.items():
                message += struct.pack('>i', partition)

        return message

    @classmethod
    def decode_offset_fetch_response(cls, data):
        """
        Decode bytes to an OffsetFetchResponse

        :param bytes data: bytes to decode
        """

        ((correlation_id,), cur) = relative_unpack('>i', data, 0)
        ((num_topics,), cur) = relative_unpack('>i', data, cur)

        for i in range(num_topics):
            (topic, cur) = read_short_ascii(data, cur)
            ((num_partitions,), cur) = relative_unpack('>i', data, cur)

            for i in range(num_partitions):
                ((partition, offset), cur) = relative_unpack('>iq', data, cur)
                (metadata, cur) = read_short_bytes(data, cur)
                ((error,), cur) = relative_unpack('>h', data, cur)

                yield OffsetFetchResponse(topic, partition, offset,
                                          metadata, error)

    @classmethod
    def encode_join_group_request(cls, client_id, correlation_id,
                                  payload):
        """
        Encode a JoinGroupRequest

        :param bytes client_id: string
        :param int correlation_id: int
        :param :class:`JoinGroupRequest` payload: payload
        """
        message = cls._encode_message_header(
            client_id, correlation_id, KafkaCodec.JOIN_GROUP_KEY,
            api_version=0)

        message += write_short_text(payload.group)
        message += struct.pack('>i', payload.session_timeout)
        message += write_short_text(payload.member_id)
        message += write_short_text(payload.protocol_type)

        message += struct.pack('>i', len(payload.group_protocols))
        for group_protocol in payload.group_protocols:
            message += write_short_ascii(group_protocol.protocol_name)
            message += write_int_string(group_protocol.protocol_metadata)

        return message

    @classmethod
    def encode_join_group_protocol_metadata(cls, version, subscriptions, user_data):
        message = struct.pack('>hi', version, len(subscriptions))
        for subscription in subscriptions:
            message += write_short_text(subscription)
        message += write_int_string(user_data)
        return message

    @classmethod
    def decode_join_group_protocol_metadata(cls, data):
        """
        Decode bytes to a JoinGroupProtocolMetadata

        :param bytes data: bytes to decode
        """
        ((version, num_subscriptions), cur) = relative_unpack('>hi', data, 0)
        subscriptions = []
        for i in range(num_subscriptions):
            (subscription, cur) = read_short_text(data, cur)
            subscriptions.append(subscription)
        (user_data, cur) = read_int_string(data, cur)
        return JoinGroupProtocolMetadata(version, subscriptions, user_data)

    @classmethod
    def decode_join_group_response(cls, data):
        """
        Decode bytes to a JoinGroupResponse

        :param bytes data: bytes to decode
        """

        ((correlation_id, error, generation_id), cur) = relative_unpack('>ihi', data, 0)
        (group_protocol, cur) = read_short_text(data, cur)
        (leader_id, cur) = read_short_text(data, cur)
        (member_id, cur) = read_short_text(data, cur)
        ((num_members,), cur) = relative_unpack('>i', data, cur)

        members = []
        for i in range(num_members):
            (response_member_id, cur) = read_short_text(data, cur)
            (response_member_data, cur) = read_int_string(data, cur)
            members.append(JoinGroupResponseMember(response_member_id, response_member_data))
        return JoinGroupResponse(error, generation_id, group_protocol,
                                 leader_id, member_id, members)

    @classmethod
    def encode_leave_group_request(cls, client_id, correlation_id, payload):
        """
        Encode a LeaveGroupRequest
        :param bytes client_id: string
        :param int correlation_id: int
        :param :class:`LeaveGroupRequest` payload: payload
        """
        message = cls._encode_message_header(
            client_id, correlation_id, KafkaCodec.LEAVE_GROUP_KEY,
            api_version=0)

        message += write_short_text(payload.group)
        message += write_short_text(payload.member_id)
        return message

    @classmethod
    def decode_leave_group_response(cls, data):
        """
        Decode bytes to a LeaveGroupResponse

        :param bytes data: bytes to decode
        """
        ((correlation_id, error), cur) = relative_unpack('>ih', data, 0)
        return LeaveGroupResponse(error)

    @classmethod
    def encode_heartbeat_request(cls, client_id, correlation_id, payload):
        """
        Encode a HeartbeatRequest
        :param bytes client_id: string
        :param int correlation_id: int
        :param :class:`HeartbeatRequest` payload: payload
        """
        message = cls._encode_message_header(
            client_id, correlation_id, KafkaCodec.HEARTBEAT_KEY,
            api_version=0)

        message += write_short_text(payload.group)
        message += struct.pack('>i', payload.generation_id)
        message += write_short_text(payload.member_id)
        return message

    @classmethod
    def decode_heartbeat_response(cls, data):
        """
        Decode bytes to a HeartbeatResponse

        :param bytes data: bytes to decode
        """
        ((correlation_id, error), cur) = relative_unpack('>ih', data, 0)
        return HeartbeatResponse(error)

    @classmethod
    def encode_sync_group_request(cls, client_id, correlation_id, payload):
        """
        Encode a SyncGroupRequest
        :param bytes client_id: string
        :param int correlation_id: int
        :param :class:`SyncGroupRequest` payload: payload
        """
        message = cls._encode_message_header(
            client_id, correlation_id, KafkaCodec.SYNC_GROUP_KEY,
            api_version=0)

        message += write_short_text(payload.group)
        message += struct.pack('>i', payload.generation_id)
        message += write_short_text(payload.member_id)

        message += struct.pack('>i', len(payload.group_assignment))
        for assignment in payload.group_assignment:
            message += write_short_text(assignment.member_id)
            message += write_int_string(assignment.member_metadata)

        return message

    @classmethod
    def decode_sync_group_response(cls, data):
        """
        Decode bytes to a SyncGroupResponse

        :param bytes data: bytes to decode
        """
        ((correlation_id, error), cur) = relative_unpack('>ih', data, 0)
        (member_assignment, cur) = read_int_string(data, cur)
        return SyncGroupResponse(error, member_assignment)

    @classmethod
    def encode_sync_group_member_assignment(cls, version, assignments, user_data):
        message = struct.pack('>h', version)
        message += struct.pack('>i', len(assignments))
        for topic, partitions in assignments.items():
            message += write_short_ascii(topic)
            message += struct.pack('>i%si' % len(partitions), len(partitions), *partitions)
        message += write_int_string(user_data)
        return message

    @classmethod
    def decode_sync_group_member_assignment(cls, data):
        """
        Decode bytes to a SyncGroupMemberAssignment

        :param bytes data: bytes to decode
        """

        ((version, num_assignments), cur) = relative_unpack('>hi', data, 0)
        assignments = {}
        for i in range(num_assignments):
            (topic, cur) = read_short_ascii(data, cur)
            ((num_partitions,), cur) = relative_unpack('>i', data, cur)
            (partitions, cur) = relative_unpack('>%si' % num_partitions, data, cur)
            assignments[topic] = partitions
        (user_data, cur) = read_int_string(data, cur)
        return SyncGroupMemberAssignment(version, assignments, user_data)


def create_message(payload, key=None):
    """
    Construct a :class:`Message`

    :param payload: The payload to send to Kafka.
    :type payload: :class:`bytes` or ``None``
    :param key: A key used to route the message when partitioning and to
        determine message identity on a compacted topic.
    :type key: :class:`bytes` or ``None``
    """
    assert payload is None or isinstance(payload, bytes), 'payload={!r} should be bytes or None'.format(payload)
    assert key is None or isinstance(key, bytes), 'key={!r} should be bytes or None'.format(key)
    return Message(0, 0, key, payload)


def create_gzip_message(message_set):
    """
    Construct a gzip-compressed message containing multiple messages

    The given messages will be encoded, compressed, and sent as a single atomic
    message to Kafka.

    :param list message_set: a list of :class:`Message` instances
    """
    encoded_message_set = KafkaCodec._encode_message_set(message_set)

    gzipped = gzip_encode(encoded_message_set)
    codec = ATTRIBUTE_CODEC_MASK & CODEC_GZIP

    return Message(0, 0x00 | codec, None, gzipped)


def create_snappy_message(message_set):
    """
    Construct a Snappy-compressed message containing multiple messages

    The given messages will be encoded, compressed, and sent as a single atomic
    message to Kafka.

    :param list message_set: a list of :class:`Message` instances
    """
    encoded_message_set = KafkaCodec._encode_message_set(message_set)

    snapped = snappy_encode(encoded_message_set)
    codec = ATTRIBUTE_CODEC_MASK & CODEC_SNAPPY

    return Message(0, 0x00 | codec, None, snapped)


def create_message_set(requests, codec=CODEC_NONE):
    """
    Create a message set from a list of requests.

    Each request can have a list of messages and its own key.  If codec is
    :data:`CODEC_NONE`, return a list of raw Kafka messages. Otherwise, return
    a list containing a single codec-encoded message.

    :param codec:
        The encoding for the message set, one of the constants:

          * :const:`CODEC_NONE`
          * :const:`CODEC_GZIP`
          * :const:`CODEC_SNAPPY`

    :raises: :exc:`UnsupportedCodecError` for an unsupported codec
    """
    msglist = []
    for req in requests:
        msglist.extend([create_message(m, key=req.key) for m in req.messages])

    if codec == CODEC_NONE:
        return msglist
    elif codec == CODEC_GZIP:
        return [create_gzip_message(msglist)]
    elif codec == CODEC_SNAPPY:
        return [create_snappy_message(msglist)]
    else:
        raise UnsupportedCodecError("Codec 0x%02x unsupported" % codec)<|MERGE_RESOLUTION|>--- conflicted
+++ resolved
@@ -21,38 +21,22 @@
 
 from twisted.python.compat import nativeString
 
-<<<<<<< HEAD
-from .codec import (
-    gzip_encode, gzip_decode, snappy_encode, snappy_decode
-)
+from .codec import gzip_decode, gzip_encode, snappy_decode, snappy_encode
 from .common import (
-    BrokerMetadata, PartitionMetadata, Message, OffsetAndMessage,
-    ProduceResponse, FetchResponse, OffsetResponse, TopicMetadata,
-    OffsetCommitResponse, OffsetFetchResponse, ProtocolError,
-    BufferUnderflowError, ChecksumError, ConsumerFetchSizeTooSmall,
-    UnsupportedCodecError, InvalidMessageError, ConsumerMetadataResponse,
-    JoinGroupResponseMember, JoinGroupResponse, JoinGroupProtocolMetadata,
-    SyncGroupResponse, SyncGroupMemberAssignment, HeartbeatResponse,
-    LeaveGroupResponse
+    BrokerMetadata, BufferUnderflowError, ChecksumError,
+    ConsumerFetchSizeTooSmall, ConsumerMetadataResponse, FetchResponse,
+    HeartbeatResponse, InvalidMessageError, JoinGroupProtocolMetadata,
+    JoinGroupResponse, JoinGroupResponseMember, LeaveGroupResponse, Message,
+    OffsetAndMessage, OffsetCommitResponse, OffsetFetchResponse,
+    OffsetResponse, PartitionMetadata, ProduceResponse, ProtocolError,
+    SyncGroupMemberAssignment, SyncGroupResponse, TopicMetadata,
+    UnsupportedCodecError,
 )
 from .util import (
-    read_short_ascii, read_short_text, read_short_bytes, read_int_string, relative_unpack,
-    write_short_ascii, write_short_text, write_short_bytes, write_int_string,
-    group_by_topic_and_partition,
+    group_by_topic_and_partition, read_int_string, read_short_ascii,
+    read_short_bytes, read_short_text, relative_unpack, write_int_string,
+    write_short_ascii, write_short_bytes, write_short_text,
 )
-=======
-from .codec import gzip_decode, gzip_encode, snappy_decode, snappy_encode
-from .common import (BrokerMetadata, BufferUnderflowError, ChecksumError,
-                     ConsumerFetchSizeTooSmall, ConsumerMetadataResponse,
-                     FetchResponse, InvalidMessageError, Message,
-                     OffsetAndMessage, OffsetCommitResponse,
-                     OffsetFetchResponse, OffsetResponse, PartitionMetadata,
-                     ProduceResponse, ProtocolError, TopicMetadata,
-                     UnsupportedCodecError)
-from .util import (group_by_topic_and_partition, read_int_string,
-                   read_short_ascii, read_short_bytes, relative_unpack,
-                   write_int_string, write_short_ascii, write_short_bytes)
->>>>>>> 60ab7961
 
 log = logging.getLogger(__name__)
 log.addHandler(logging.NullHandler())
@@ -291,10 +275,10 @@
         """
         ((correlation_id, num_topics), cur) = relative_unpack('>ii', data, 0)
 
-        for i in range(num_topics):
+        for _i in range(num_topics):
             topic, cur = read_short_ascii(data, cur)
             ((num_partitions,), cur) = relative_unpack('>i', data, cur)
-            for i in range(num_partitions):
+            for _i in range(num_partitions):
                 ((partition, error, offset), cur) = relative_unpack('>ihq', data, cur)
 
                 yield ProduceResponse(topic, partition, error, offset)
@@ -343,11 +327,11 @@
         """
         ((correlation_id, num_topics), cur) = relative_unpack('>ii', data, 0)
 
-        for i in range(num_topics):
+        for _i in range(num_topics):
             (topic, cur) = read_short_ascii(data, cur)
             ((num_partitions,), cur) = relative_unpack('>i', data, cur)
 
-            for i in range(num_partitions):
+            for _i in range(num_partitions):
                 ((partition, error, highwater_mark_offset), cur) = \
                     relative_unpack('>ihq', data, cur)
 
@@ -388,16 +372,16 @@
         """
         ((correlation_id, num_topics), cur) = relative_unpack('>ii', data, 0)
 
-        for i in range(num_topics):
+        for _i in range(num_topics):
             (topic, cur) = read_short_ascii(data, cur)
             ((num_partitions,), cur) = relative_unpack('>i', data, cur)
 
-            for i in range(num_partitions):
-                ((partition, error, num_offsets,), cur) = \
+            for _i in range(num_partitions):
+                ((partition, error, num_offsets), cur) = \
                     relative_unpack('>ihi', data, cur)
 
                 offsets = []
-                for j in range(num_offsets):
+                for _j in range(num_offsets):
                     ((offset,), cur) = relative_unpack('>q', data, cur)
                     offsets.append(offset)
 
@@ -439,7 +423,7 @@
 
         # Broker info
         brokers = {}
-        for i in range(numbrokers):
+        for _i in range(numbrokers):
             ((nodeId, ), cur) = relative_unpack('>i', data, cur)
             (host, cur) = read_short_ascii(data, cur)
             ((port,), cur) = relative_unpack('>i', data, cur)
@@ -449,13 +433,13 @@
         ((num_topics,), cur) = relative_unpack('>i', data, cur)
         topic_metadata = {}
 
-        for i in range(num_topics):
+        for _i in range(num_topics):
             ((topic_error,), cur) = relative_unpack('>h', data, cur)
             (topic_name, cur) = read_short_ascii(data, cur)
             ((num_partitions,), cur) = relative_unpack('>i', data, cur)
             partition_metadata = {}
 
-            for j in range(num_partitions):
+            for _j in range(num_partitions):
                 ((partition_error_code, partition, leader, numReplicas),
                  cur) = relative_unpack('>hiii', data, cur)
 
@@ -552,11 +536,11 @@
         ((correlation_id,), cur) = relative_unpack('>i', data, 0)
         ((num_topics,), cur) = relative_unpack('>i', data, cur)
 
-        for i in range(num_topics):
+        for _i in range(num_topics):
             (topic, cur) = read_short_ascii(data, cur)
             ((num_partitions,), cur) = relative_unpack('>i', data, cur)
 
-            for i in range(num_partitions):
+            for _i in range(num_partitions):
                 ((partition, error), cur) = relative_unpack('>ih', data, cur)
                 yield OffsetCommitResponse(topic, partition, error)
 
