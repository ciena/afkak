--- conflicted
+++ resolved
@@ -286,16 +286,8 @@
         if tReq is None:
             # This could happen if we've sent it, are waiting on the response
             # when it's cancelled, causing us to remove it from self.requests
-<<<<<<< HEAD
-            responseRepr = repr(response)
-            log.warning(
-                'Unexpected response:%r, %s', requestId, responseRepr[:50])
-            if len(responseRepr) > 50:
-                log.debug("Full response:%r, %s", requestId, responseRepr)
-=======
-            log.warning('Unexpected response with correlationId=%d: %r',
+            log.warning('Unexpected response with correlationId=%d: %s',
                         requestId, reprlib.repr(response))
->>>>>>> 2eafa880
         else:
             tReq.d.callback(response)
 
