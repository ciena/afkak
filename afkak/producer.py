# -*- coding: utf-8 -*-
# Copyright 2015 Cyan, Inc.
# Copyright 2016, 2017, 2018, 2019 Ciena Corporation

from __future__ import absolute_import

import logging
from collections import defaultdict
from numbers import Integral

from twisted.internet.defer import CancelledError as tid_CancelledError
from twisted.internet.defer import (
    Deferred, DeferredList, fail, inlineCallbacks, returnValue, succeed,
)
from twisted.internet.task import LoopingCall
from twisted.python.failure import Failure

from ._util import _coerce_topic
from .common import (
    CODEC_NONE, PRODUCER_ACK_LOCAL_WRITE, PRODUCER_ACK_NOT_REQUIRED,
    CancelledError, FailedPayloadsError, KafkaError, NoResponseError,
    NotLeaderForPartitionError, ProduceRequest, SendRequest, TopicAndPartition,
    UnknownTopicOrPartitionError, UnsupportedCodecError, _check_error,
)
from .kafkacodec import _SUPPORTED_CODECS, create_message_set
from .partitioner import RoundRobinPartitioner

log = logging.getLogger(__name__)
log.addHandler(logging.NullHandler())

BATCH_SEND_SECS_COUNT = 30  # Seconds
BATCH_SEND_MSG_COUNT = 10  # Messages
BATCH_SEND_MSG_BYTES = 32 * 1024  # 32 KBytes


class Producer(object):
    """Write messages to Kafka with retries and batching

    :param client: `KafkaClient` instance to use

    :param partitioner_class:
        Factory for topic partitioners, a callable that accepts a topic and
        list of partition numbers. The default is
        :class:`~afkak.partitioner.RoundRobinPartitioner`.

    :param int req_acks:
        A value indicating the acknowledgements that the server must
        receive before responding to the request

    :param float ack_timeout:
        Value (in milliseconds) indicating a how long the server can wait for
        the above acknowledgements.

    :param int max_req_attempts:
        Number of times we will retry a request to Kafka before failing the
        request.

    :param float retry_interval:
        Initial retry interval in seconds, defaults to INIT_RETRY_INTERVAL.

    :param codec:
        Compression codec to apply to messages. Default: `CODEC_NONE`.

    :param bool batch_send:
        If True, messages are sent in batches.

    :param int batch_every_n:
        If set, messages are sent in batches of this many messages.

    :param int batch_every_b:
        If set, messages are sent when this many bytes of messages are waiting
        to be sent.

    :param int batch_every_t:
        If set, messages are sent after this many seconds (even if waiting for
        other conditions to apply).  This caps the latency automatic batching
        incurs.
    """

    DEFAULT_ACK_TIMEOUT = 1000  # How long the server should wait (msec)
    DEFAULT_REQ_ATTEMPTS = 10  # Send request up to 10 times before failing
    INIT_RETRY_INTERVAL = 0.25  # Initial retry interval in seconds
    RETRY_INTERVAL_FACTOR = 1.20205  # Factor by which we increase our delay

    _sendLooper = None
    _sendLooperD = None

    def __init__(self, client,
                 partitioner_class=RoundRobinPartitioner,
                 req_acks=PRODUCER_ACK_LOCAL_WRITE,
                 ack_timeout=DEFAULT_ACK_TIMEOUT,
                 max_req_attempts=DEFAULT_REQ_ATTEMPTS,
                 retry_interval=INIT_RETRY_INTERVAL,
                 codec=None,
                 batch_send=False,
                 batch_every_n=BATCH_SEND_MSG_COUNT,
                 batch_every_b=BATCH_SEND_MSG_BYTES,
                 batch_every_t=BATCH_SEND_SECS_COUNT):

        # When messages are sent, the partition of the message is picked
        # by the partitioner object for that topic. The partitioners are
        # created as needed from the "partitioner_class" class and stored
        # by topic in self.partitioners
        self.partitioner_class = partitioner_class
        self.partitioners = {}

        # Set our client, our acks/timeouts, our clock & interval
        self.client = client
        self.req_acks = req_acks
        self.ack_timeout = ack_timeout
        self._max_attempts = max_req_attempts
        self._req_attempts = 0
        self._retry_interval = self._init_retry_interval = retry_interval

        # For efficiency, the producer can be set to send messages in
        # batches. In that case, the producer will wait until at least
        # batch_every_n messages are waiting to be sent, or batch_every_b
        # bytes of messages are waiting to be sent, or it has been
        # batch_every_t seconds since the last send
        if not batch_send:
            self.batchDesc = "Unbatched"
            self.batch_every_n = 1
            self.batch_every_b = 1
            self.batch_every_t = None
        else:
            if not isinstance(batch_every_n, Integral):
                msg = "batch_every_n: {0!r} unsupported".format(batch_every_n)
                raise TypeError(msg)
            if not isinstance(batch_every_b, Integral):
                msg = "batch_every_b: {0!r} unsupported".format(batch_every_b)
                raise TypeError(msg)
            self.batch_every_n = batch_every_n
            self.batch_every_b = batch_every_b
            self.batch_every_t = batch_every_t
            self.batchDesc = "{}cnt/{}bytes/{}secs".format(
                batch_every_n, batch_every_b, batch_every_t)
            if batch_every_t:
                self._sendLooper = LoopingCall(self._send_batch)
                self._sendLooper.clock = self.client.reactor
                self._sendLooperD = self._sendLooper.start(
                    batch_every_t, now=False)
                self._sendLooperD.addCallbacks(self._send_timer_stopped,
                                               self._send_timer_failed)

        # Current batch reqs & msgs/bytes, and all outstanding reqs
        self._batch_reqs = []  # Current batch (possibly of 1 for unbatched)
        self._waitingMsgCount = 0
        self._waitingByteCount = 0
        self._outstanding = []  # All currently outstanding requests
        self._batch_send_d = None  # Outstanding client request to send msgs

        # Are we compressing messages, or just sending 'raw'?
        if codec is None:
            codec = CODEC_NONE
        elif codec not in _SUPPORTED_CODECS:
            if not isinstance(codec, Integral):
                raise TypeError("Codec: %r unsupported" % codec)
            raise UnsupportedCodecError("Codec 0x%02x unsupported" % codec)
        self.codec = codec

    def __repr__(self):
        return '<Producer {}:{}:{}:{}>'.format(self.partitioner_class,
                                               self.batchDesc, self.req_acks,
                                               self.ack_timeout)

    def send_messages(self, topic, key=None, msgs=()):
        """
        Given a topic, and optional key (for partitioning) and a list of
        messages, send them to Kafka, either immediately, or when a batch is
        ready, depending on the Producer's batch settings.

        :param str topic: Kafka topic to send the messages to

        :param str key:
            Message key used to determine the topic partition to which the
            messages will be written. Either `bytes` or `None`.

            `None` means that there is no key, but note that that:

            - Kafka does not permit producing unkeyed messages to a compacted topic.
            - The *partitioner_class* may require a non-`None` key
              (`HashedPartitioner` does so).

        :param list msgs:
            A non-empty sequence of message bytestrings to send. `None`
            indicates a ``null`` message (i.e. a tombstone on a compacted
            topic).

        :returns:
            A :class:`~twisted.internet.defer.Deferred` that fires when the
            messages have been received by the Kafka cluster.

            It will fail with `TypeError` when:

            - *topic* is not text (`str` on Python 3, `str` or `unicode` on Python 2)
            - *key* is not `bytes` or `None`
            - *msgs* is not a sequence of `bytes` or `None`

            It will fail with `ValueError` when *msgs* is empty.
        """
        try:
            topic = _coerce_topic(topic)
            if key is not None and not isinstance(key, bytes):
                raise TypeError('key={!r} must be bytes or None'.format(key))

            if not msgs:
                raise ValueError("msgs must be a non-empty sequence")

            msg_cnt = len(msgs)
            byte_cnt = 0
            for index, m in enumerate(msgs):
                if m is None:
                    continue

                if not isinstance(m, bytes):
                    raise TypeError('Message {} to topic {} ({!r:.100}) has type {}, but must have type {}'.format(
                        index, topic, m, type(m).__name__, type(bytes).__name__))

                byte_cnt += len(m)
        except Exception:
            return fail()

        d = Deferred(self._cancel_send_messages)
        self._batch_reqs.append(SendRequest(topic, key, msgs, d))
        self._waitingMsgCount += msg_cnt
        self._waitingByteCount += byte_cnt

        # Add request to list of outstanding reqs' callback to remove
        self._outstanding.append(d)
        d.addBoth(self._remove_from_outstanding, d)
        # See if we have enough messages in the batch to do a send.
        self._check_send_batch()
        return d

    def stop(self):
        """
        Terminate any outstanding requests.

        :returns: :class:``Deferred` which fires when fully stopped.
        """
        self.stopping = True
        # Cancel any outstanding request to our client
        if self._batch_send_d:
            self._batch_send_d.cancel()
        # Do we have to worry about our looping call?
        if self.batch_every_t is not None:
            # Stop our looping call, and wait for the deferred to be called
            if self._sendLooper is not None:
                self._sendLooper.stop()
        # Make sure requests that wasn't cancelled above are now
        self._cancel_outstanding()
        return self._sendLooperD or succeed(None)

    # # Private Methods # #

    def _send_timer_failed(self, fail):
        """
        Our _send_batch() function called by the LoopingCall failed. Some
        error probably came back from Kafka and _check_error() raised the
        exception
        For now, just log the failure and restart the loop
        """
        log.warning('_send_timer_failed:%r: %s', fail,
                    fail.getBriefTraceback())
        self._sendLooperD = self._sendLooper.start(
            self.batch_every_t, now=False)

    def _send_timer_stopped(self, lCall):
        """
        We're shutting down, clean up our looping call...
        """
        if self._sendLooper is not lCall:
            log.warning('commitTimerStopped with wrong timer:%s not:%s',
                        lCall, self._sendLooper)
        else:
            self._sendLooper = None
            self._sendLooperD = None

    @inlineCallbacks
    def _next_partition(self, topic, key=None):
        """get the next partition to which to publish

        Check with our client for the latest partitions for the topic, then
        ask our partitioner for the next partition to which we should publish
        for the give key. If needed, create a new partitioner for the topic.
        """
        # check if the client has metadata for the topic
        while self.client.metadata_error_for_topic(topic):
            # client doesn't have good metadata for topic. ask to fetch...
            # check if we have request attempts left
            if self._req_attempts >= self._max_attempts:
                # No, no attempts left, so raise the error
                _check_error(self.client.metadata_error_for_topic(topic))
            yield self.client.load_metadata_for_topics(topic)
            if not self.client.metadata_error_for_topic(topic):
                break
            self._req_attempts += 1
            d = Deferred()
            self.client.reactor.callLater(
                self._retry_interval, d.callback, True)
            self._retry_interval *= self.RETRY_INTERVAL_FACTOR
            yield d

        # Ok, should be safe to get the partitions now...
        partitions = self.client.topic_partitions[topic]
        # Do we have a partitioner for this topic already?
        if topic not in self.partitioners:
            # No, create a new paritioner for topic, partitions
            self.partitioners[topic] = \
                self.partitioner_class(topic, partitions)
        # Lookup the next partition
        partition = self.partitioners[topic].partition(key, partitions)
        returnValue(partition)

    def _send_requests(self, parts_results, requests):
        """Send the requests

        We've determined the partition for each message group in the batch, or
        got errors for them.
        """
        # We use these dictionaries to be able to combine all the messages
        # destined to the same topic/partition into one request
        # the messages & deferreds, both by topic+partition
        reqsByTopicPart = defaultdict(list)
        payloadsByTopicPart = defaultdict(list)
        deferredsByTopicPart = defaultdict(list)

        # We now have a list of (succeeded/failed, partition/None) tuples
        # for the partition lookups we did on each message group, zipped with
        # the requests
        for (success, part_or_failure), req in zip(parts_results, requests):
            if req.deferred.called:
                # Submitter cancelled the request while we were waiting for
                # the topic/partition, skip it
                continue
            if not success:
                # We failed to get a partition for this request, errback to the
                # caller with the failure. Maybe this should retry? However,
                # since this failure is likely to affect an entire Topic, there
                # should be no issues with ordering of messages within a
                # partition of a topic getting out of order. Let the caller
                # retry the particular request if they like, or they could
                # cancel all their outstanding requests in
                req.deferred.errback(part_or_failure)
                continue
            # Ok, we now have a partition for this request, we can add the
            # request for this topic/partition to reqsByTopicPart, and the
            # caller's deferred to deferredsByTopicPart
            topicPart = TopicAndPartition(req.topic, part_or_failure)
            reqsByTopicPart[topicPart].append(req)
            deferredsByTopicPart[topicPart].append(req.deferred)

        # Build list of payloads grouped by topic/partition
        # That is, we bundle all the messages destined for a given
        # topic/partition, even if they were submitted by different
        # requests into a single 'payload', and then we submit all the
        # payloads as a list to the client for sending to the various
        # brokers. The finest granularity of success/failure is at the
        # payload (topic/partition) level.
        payloads = []
        for (topic, partition), reqs in reqsByTopicPart.items():
            msgSet = create_message_set(reqs, self.codec)
            req = ProduceRequest(topic, partition, msgSet)
            topicPart = TopicAndPartition(topic, partition)
            payloads.append(req)
            payloadsByTopicPart[topicPart] = req
        # Make sure we have some payloads to send
        if not payloads:
            return
        # send the request
        d = self.client.send_produce_request(
            payloads, acks=self.req_acks, timeout=self.ack_timeout,
            fail_on_error=False)
        self._req_attempts += 1
        # add our handlers
        d.addBoth(self._handle_send_response, payloadsByTopicPart,
                  deferredsByTopicPart)
        return d

    def _complete_batch_send(self, resp):
        """Complete the processing of our batch send operation

        Clear the deferred tracking our current batch processing
        and reset our retry count and retry interval
        Return none to eat any errors coming from up the deferred chain
        """
        self._batch_send_d = None
        self._req_attempts = 0
        self._retry_interval = self._init_retry_interval
        if isinstance(resp, Failure) and not resp.check(tid_CancelledError,
                                                        CancelledError):
            log.error("Failure detected in _complete_batch_send: %r\n%r",
                      resp, resp.getTraceback())
        return

    def _check_send_batch(self, result=None):
        """Check if we have enough messages/bytes to send
        Since this can be called from the callback chain, we
        pass through our first (non-self) arg
        """
        if (
            (self.batch_every_n and self.batch_every_n <= self._waitingMsgCount) or
            (self.batch_every_b and self.batch_every_b <= self._waitingByteCount)
<<<<<<< HEAD
        ):
=======
           ):
>>>>>>> 61968e29
            self._send_batch()
        return result

    def _send_batch(self):
        """
        Send the waiting messages, if there are any, and we can...

        This is called by our LoopingCall every send_every_t interval, and
        from send_messages everytime we have enough messages to send.
        This is also called from py:method:`send_messages` via
        py:method:`_check_send_batch` if there are enough messages/bytes
        to require a send.
        Note, the send will be delayed (triggered by completion or failure of
        previous) if we are currently trying to complete the last batch send.
        """
        # We can be triggered by the LoopingCall, and have nothing to send...
        # Or, we've got SendRequest(s) to send, but are still processing the
        # previous batch...
        if (not self._batch_reqs) or self._batch_send_d:
            return

        # Save a local copy, and clear the global list & metrics
        requests, self._batch_reqs = self._batch_reqs, []
        self._waitingByteCount = 0
        self._waitingMsgCount = 0

        # Iterate over them, fetching the partition for each message batch
        d_list = []
        for req in requests:
            # For each request, we get the topic & key and use that to lookup
            # the next partition on which we should produce
            d_list.append(self._next_partition(req.topic, req.key))
        d = self._batch_send_d = Deferred()
        # Since DeferredList doesn't propagate cancel() calls to deferreds it
        # might be waiting on for a result, we need to use this structure,
        # rather than just using the DeferredList directly
        d.addCallback(lambda r: DeferredList(d_list, consumeErrors=True))
        d.addCallback(self._send_requests, requests)
        # Once we finish fully processing the current batch, clear the
        # _batch_send_d and check if any more requests piled up when we
        # were busy.
        d.addBoth(self._complete_batch_send)
        d.addBoth(self._check_send_batch)
        # Fire off the callback to start processing...
        d.callback(None)

    def _cancel_send_messages(self, d):
        """Cancel a `send_messages` request
        First check if the request is in a waiting batch, of so, great, remove
        it from the batch. If it's not found, we errback() the deferred and
        the downstream processing steps take care of aborting further
        processing.
        We check if there's a current _batch_send_d to determine where in the
        chain we were (getting partitions, or already sent request to Kafka)
        and errback differently.
        """
        # Is the request in question in an unsent batch?
        for req in self._batch_reqs:
            if req.deferred == d:
                # Found the request, remove it and return.
                msgs = req.messages
                self._waitingMsgCount -= len(msgs)
                for m in (_m for _m in msgs if _m is not None):
                    self._waitingByteCount -= len(m)
                # This _should_ be safe as we abort the iteration upon removal
                self._batch_reqs.remove(req)
                d.errback(CancelledError(request_sent=False))
                return

        # If it wasn't found in the unsent batch. We just rely on the
        # downstream processing of the request to check if the deferred
        # has been called and skip further processing for this request
        # Errback the deferred with whether or not we sent the request
        # to Kafka already
        d.errback(
            CancelledError(request_sent=(self._batch_send_d is not None)))
        return

    def _handle_send_response(self, result, payloadsByTopicPart,
                              deferredsByTopicPart):
        """Handle the response from our client to our send_produce_request

        This is a bit complex. Failures can happen in a few ways:

          1. The client sent an empty list, False, None or some similar thing
             as the result, but we were expecting real responses.
          2. The client had a failure before it even tried sending any requests
             to any brokers.

               a. Kafka error: See if we can retry the whole request
               b. Non-kafka: Figure it's a programming error, fail all deferreds

          3. The client sent all the requests (it's all or none) to the brokers
             but one or more request failed (timed out before receiving a
             response, or the brokerclient threw some sort of exception on send
             In this case, the client throws FailedPayloadsError, and attaches
             the responses (NOTE: some can have errors!), and the payloads
             where the send itself failed to the exception.
          4. The client sent all the requests, all responses were received, but
             the Kafka broker indicated an error with servicing the request on
             some of the responses.
        """

        def _deliver_result(d_list, result=None):
            """Possibly callback each deferred in a list with single result"""
            for d in d_list:
                if not isinstance(d, Deferred):
                    # nested list...
                    _deliver_result(d, result)
                else:
                    # We check d.called since the request could have been
                    # cancelled while we waited for the response
                    if not d.called:
                        d.callback(result)

        def _do_retry(payloads):
            # We use 'fail_on_error=False' because we want our client to
            # process every response that comes back from the brokers so
            # we can determine which requests were successful, and which
            # failed for retry
            d = self.client.send_produce_request(
                payloads, acks=self.req_acks, timeout=self.ack_timeout,
                fail_on_error=False)
            self._req_attempts += 1
            # add our handlers
            d.addBoth(self._handle_send_response, payloadsByTopicPart,
                      deferredsByTopicPart)
            return d

        def _cancel_retry(failure, dc):
            # Cancel the retry callLater and pass-thru the failure
            dc.cancel()
            # cancel all the top-level deferreds associated with the request
            _deliver_result(deferredsByTopicPart.values(), failure)
            return failure

        def _check_retry_payloads(failed_payloads_with_errs):
            """Check our retry count and retry after a delay or errback

            If we have more retries to try, create a deferred that will fire
            with the result of delayed retry. If not, errback the remaining
            deferreds with failure

            Params:
            failed_payloads - list of (payload, failure) tuples
            """
            # Do we have retries left?
            if self._req_attempts >= self._max_attempts:
                # No, no retries left, fail each failed_payload with its
                # associated failure
                for p, f in failed_payloads_with_errs:
                    t_and_p = TopicAndPartition(p.topic, p.partition)
                    _deliver_result(deferredsByTopicPart[t_and_p], f)
                return
            # Retries remain!  Schedule one...
            d = Deferred()
            dc = self.client.reactor.callLater(
                self._retry_interval, d.callback, [p for p, f in
                                                   failed_payloads])
            self._retry_interval *= self.RETRY_INTERVAL_FACTOR
            # Cancel the callLater when request is cancelled before it fires
            d.addErrback(_cancel_retry, dc)

            # Reset the topic metadata for all topics which had failed_requests
            # where the failures were of the kind UnknownTopicOrPartitionError
            # or NotLeaderForPartitionError, since those indicate our client's
            # metadata is out of date.
            reset_topics = set()
            for payload, e in failed_payloads:
                if (isinstance(e, NotLeaderForPartitionError) or
                        isinstance(e, UnknownTopicOrPartitionError)):
                    reset_topics.add(payload.topic)
            if reset_topics:
                self.client.reset_topic_metadata(*reset_topics)

            d.addCallback(_do_retry)
            return d

        # The payloads we need to retry, if we still can..
        failed_payloads = []
        # In the case we are sending requests without requiring acks, the
        # brokerclient will immediately callback() the deferred upon send with
        # None. In that case, we just iterate over all the deferreds in
        # deferredsByTopicPart and callback them with None
        # If we are expecting responses/acks, and we get an empty result, we
        # callback with a Failure of NoResponseError
        if not result:
            # Success, but no results, is that what we're expecting?
            if self.req_acks == PRODUCER_ACK_NOT_REQUIRED:
                result = None
            else:
                # We got no result, but we were expecting one? Fail everything!
                result = Failure(NoResponseError())
            _deliver_result(deferredsByTopicPart.values(), result)
            return
        elif isinstance(result, Failure):
            # Failure!  Was it total, or partial?
            if not result.check(FailedPayloadsError):
                # Total failure of some sort!
                # The client was unable to send the request at all. If it's
                # a KafkaError (probably Leader/Partition unavailable), retry
                if result.check(KafkaError):
                    # Yep, a kafak error. Set failed_payloads, and we'll retry
                    # them all below. Set failure for errback to callers if we
                    # are all out of retries
                    failure, result = result, []  # no succesful results, retry
                    failed_payloads = [(p, failure) for p in
                                       payloadsByTopicPart.values()]
                else:
                    # Was the request cancelled?
                    if not result.check(tid_CancelledError):
                        # Uh Oh, programming error? Log it!
                        log.error("Unexpected failure: %r in "
                                  "_handle_send_response", result)
                    # Cancelled, or programming error, we fail the requests
                    _deliver_result(deferredsByTopicPart.values(), result)
                    return
            else:
                # FailedPayloadsError: This means that some/all of the
                # requests to a/some brokerclients failed to send.
                # Pull the successful responses and the failed_payloads off
                # the exception and handle them below. Preserve the
                # FailedPayloadsError as 'failure'
                failure = result
                result = failure.value.args[0]
                failed_payloads = failure.value.args[1]

        # Do we have results? Iterate over them and if the response indicates
        # success, then callback the associated deferred. If the response
        # indicates an error, then setup that request for retry.
        # NOTE: In this case, each failed_payload get it's own error...
        for res in result:
            t_and_p = TopicAndPartition(res.topic, res.partition)
            t_and_p_err = _check_error(res, raiseException=False)
            if not t_and_p_err:
                # Success for this topic/partition
                d_list = deferredsByTopicPart[t_and_p]
                _deliver_result(d_list, res)
            else:
                p = payloadsByTopicPart[t_and_p]
                failed_payloads.append((p, t_and_p_err))

        # Were there any failed requests to possibly retry?
        if failed_payloads:
            return _check_retry_payloads(failed_payloads)
        return

    def _remove_from_outstanding(self, result, d):
        """ Remove 'd' from the list of outstanding requests"""
        self._outstanding.remove(d)
        return result

    def _cancel_outstanding(self):
        """Cancel all of our outstanding requests"""
        for d in list(self._outstanding):
            d.addErrback(lambda _: None)  # Eat any uncaught errors
            d.cancel()<|MERGE_RESOLUTION|>--- conflicted
+++ resolved
@@ -401,11 +401,7 @@
         if (
             (self.batch_every_n and self.batch_every_n <= self._waitingMsgCount) or
             (self.batch_every_b and self.batch_every_b <= self._waitingByteCount)
-<<<<<<< HEAD
         ):
-=======
-           ):
->>>>>>> 61968e29
             self._send_batch()
         return result
 
