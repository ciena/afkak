--- conflicted
+++ resolved
@@ -122,9 +122,7 @@
 [flake8]
 doctests = yes
 max-line-length = 120
-<<<<<<< HEAD
-select = E124
-max-complexity = 10
+enable = E124
 jobs = auto
 
 [isort]
@@ -141,8 +139,4 @@
     murmurffi
 use_parenthesis = true
 multi_line_output = 5
-include_trailing_comma = true
-=======
-enable = E124
-jobs = auto
->>>>>>> 60ab7961
+include_trailing_comma = true