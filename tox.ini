# A tox config file for afkak
[tox]
envlist =
    {py27,py38}-lint,
    {py27,py35,py36,py37,py38}-{unit,unit-snappy-murmur},
    {py27,py38}-int-snappy-murmur,
    {pypy,pypy3}-{unit,unit-snappy}

[testenv]
setenv =
    PROJECT_ROOT={toxinidir}
    PYTHONWARNINGS=all,ignore::ImportWarning,ignore::DeprecationWarning,ignore::PendingDeprecationWarning
    LC_ALL=C.UTF-8
    PIP_DISABLE_VERSION_CHECK=y
    VIRUALENV_NO_DOWNLOAD=y
    AFKAK_TEST_LOG={envtmpdir}/test.log

passenv =
    AFKAK_TWISTED_DEBUG
    int: KAFKA_VERSION
    CPPFLAGS
    LANG
    TRAVIS

extras =
    snappy: snappy
    murmur: FastMurmur2

deps =
    coverage==4.0.1
    mock==1.3.0
<<<<<<< HEAD
    Twisted>=20.03.0rc1
    lint: flake8==3.7.7
    py37-lint: flake8-isort==2.6.0
    py37-lint: flake8-commas==2.0.0
    py37-lint: flake8-bugbear==18.8.0
=======
    Twisted==19.10.0
    lint: flake8==3.8.3
    py38-lint: flake8-isort==4.0.0
    py38-lint: flake8-bugbear==20.1.4
    py27-lint: flake8-commas==2.0.0
>>>>>>> 490adb63
    pylint: pylint

    # pyhash 0.9.3 has setup_requires dependencies on these, but easy_install
    # tries to install Python 3+ versions of them. Avoid this by directing Tox
    # to install them first.
    {py27,pypy}-murmur: pytest-runner
    {py27,pypy}-murmur: pytest-benchmark

commands =
    int: {toxinidir}/tools/download-kafka {env:KAFKA_VERSION}

    # Prefix the test command when coverage is requested. Note the trailing
    # backslash: it is important!
    coverage: coverage run --parallel --branch --source afkak \

    # Run the unit tests. The integration tests will auto-skip because the
    # KAFKA_VERSION environment variable isn't set.
    unit: {envbindir}/trial {posargs:afkak.test}

    # Run just the integration tests
    int: {envbindir}/trial {posargs:--rterrors afkak.test.int}

    lint: flake8 --version
    lint: flake8 afkak
    pylint: pylint afkak --rcfile={toxinidir}/.pylintrc --output-format={env:PYLINT_OUTPUT_FORMAT:colorized}

[testenv:cov_erase]
description = Clear any accumulated .coverage.* files.
skip_install = true
commands =
    coverage erase

[testenv:cov_report]
description = Combine coverage reports from any unit or int test runs since the last time coverase was run.
skip_install = true
commands =
    coverage combine
    coverage report
    coverage html -d {toxinidir}/htmlcov

[testenv:docs]
basepython = python3.8
deps =
    Sphinx~=1.8.3
changedir = docs
commands =
    {toxinidir}/tools/download-intersphinx
    sphinx-build -b html -d {envtmpdir}/doctrees . html

[testenv:twine]
basepython = python3.8
deps =
    twine
    readme_renderer[md]
commands = {posargs}

[flake8]
doctests = yes
max-line-length = 120
ignore =
    # Don't require a comma after **kw call syntax because that isn't valid in Python 2.7:
    C815,
    # Ignore a few whitespace issues for now to avoid churn.
    E226, E241,
    # Whiplash
    W503, W504,
jobs = auto

[isort]
default_section = THIRDPARTY
known_first_party = afkak
use_parentheses = true
multi_line_output = 5
include_trailing_comma = true

[gh-actions]
python =
    2.7: py27
    3.5: py35
    3.6: py36
    3.7: py37
    3.8: py38
    pypy2: pypy
    pypy3: pypy3

[gh-actions:env]
TOX_SUITE =
    lint: lint
    unit: unit
    int: int<|MERGE_RESOLUTION|>--- conflicted
+++ resolved
@@ -29,19 +29,11 @@
 deps =
     coverage==4.0.1
     mock==1.3.0
-<<<<<<< HEAD
     Twisted>=20.03.0rc1
-    lint: flake8==3.7.7
-    py37-lint: flake8-isort==2.6.0
-    py37-lint: flake8-commas==2.0.0
-    py37-lint: flake8-bugbear==18.8.0
-=======
-    Twisted==19.10.0
     lint: flake8==3.8.3
     py38-lint: flake8-isort==4.0.0
     py38-lint: flake8-bugbear==20.1.4
     py27-lint: flake8-commas==2.0.0
->>>>>>> 490adb63
     pylint: pylint
 
     # pyhash 0.9.3 has setup_requires dependencies on these, but easy_install
