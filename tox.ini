--- conflicted
+++ resolved
@@ -1,14 +1,19 @@
 # A tox config file for afkak
 [tox]
 envlist = py27, pypy
+indexserver =
+    default = https://artifactory.ciena.com/api/pypi/blueplanet-pypi/simple
 
 [testenv]
 setenv =
-    PROJECT_ROOT={toxinidir}
-    PYTHONWARNINGS=all,ignore::ImportWarning,ignore::PendingDeprecationWarning
-passenv = KAFKA_VERSION CPPFLAGS LANG
+  PROJECT_ROOT = {toxinidir}
+  PYTHONWARNINGS=all,ignore::ImportWarning,ignore::PendingDeprecationWarning
+
+passenv = KAFKA_VERSION CPPFLAGS LANG TEAMCITY_VERSION
+
 deps =
     coverage>=4.0.1
+    coverage-teamcity>=1.1.0
     mock>=1.3.0
     Murmur>=0.1.3
     nose>=1.3.7
@@ -16,6 +21,7 @@
     python-snappy>=0.5
     Twisted>=15.0.0
     unittest2>=1.1.0
+
 commands =
    nosetests {posargs:--with-id --with-timer --timer-top-n 10 \
        --with-coverage --cover-erase --cover-tests --cover-package afkak \
@@ -25,6 +31,7 @@
     coverage report
     coverage html -d {toxinidir}/htmlcov
     coverage xml -o {toxinidir}/coverage.xml
+    covtoteamcity {toxinidir}/coverage.xml
 
 [testenv:unit]
 # Run just the non-integration tests
@@ -105,14 +112,13 @@
   flake8 afkak
   pylint afkak --rcfile={toxinidir}/.pylintrc --output-format={env:PYLINT_OUTPUT_FORMAT:colorized}
 
-<<<<<<< HEAD
 [testenv:docs]
 deps =
     Sphinx==1.3
 changedir = docs
 commands =
     sphinx-build -W -b html -d {envtmpdir}/doctrees . html
-=======
+
 [testenv:release]
 deps =
   twine==1.6.0
@@ -121,7 +127,6 @@
 commands =
   python setup.py sdist bdist_wheel
   twine upload dist/* -r ciena_local
->>>>>>> daf88018
 
 [flake8]
 doctests = yes
